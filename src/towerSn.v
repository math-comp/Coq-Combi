--- conflicted
+++ resolved
@@ -457,14 +457,8 @@
   rewrite -mulKr.
 *)
 
-<<<<<<< HEAD
 Lemma ebasis_gen (f : 'CF(G)) :
   f = \sum_(p : intpartn (m + n)) f (perm_of_partCT p) * (#|class p|%:R / #|G|%:R) *: ebasis p.
-=======
-  
-Lemma Ind_classfun_part (p1 : intpartn m) (p2 : intpartn n) (l : intpartn (m + n)):
-  'Ind[G] (cfIsom (isomtinj m n) (cfExtProd (ebasis p1) (ebasis p2))) = ebasis l.
->>>>>>> 92821a34
 Proof.
   apply/cfunP => /= x.
   rewrite (bigD1 (ct x)) //= cfunE sum_cfunE big1.
