--- conflicted
+++ resolved
@@ -20,8 +20,6 @@
 
 Local Notation algCF := [fieldType of algC].
 
-<<<<<<< HEAD
-=======
 Section classGroup.
 
 Variables gT aT: finGroupType.
@@ -43,7 +41,6 @@
 End classGroup.
 
 
->>>>>>> 89031eea
 
 Section cfExtProd.
 
@@ -76,18 +73,7 @@
 Qed.
 Definition extprod_repr := MxRepresentation extprod_mx_repr.
 
-<<<<<<< HEAD
 Lemma cfRepr_extprod : cfExtProd (cfRepr rG) (cfRepr rH) = cfRepr extprod_repr.
-=======
-Section cfRepr_ExtProd.
-Variables (gT aT : finGroupType).
-Variables (G : {group gT}) (H : {group aT}).
-
-Lemma cfRepr_extprod n1 n2
-      (rG : mx_representation algCF G n1)
-      (rH : mx_representation algCF H n2):
-  cfExtProd (cfRepr rG) (cfRepr rH) = cfRepr (extprod_repr rG rH).
->>>>>>> 89031eea
 Proof.
   apply/cfun_inP=> x GXHx.
   by have:= GXHx; rewrite !inE !cfunE GXHx mxtrace_prod => /andP [-> ->] /=.
@@ -323,9 +309,6 @@
     by move=> /nandP [] /negbTE -> /=; rewrite ?mulr0 ?mul0r.
 Qed.
 
-<<<<<<< HEAD
-End Restriction.
-=======
 End Restriction.
 
 Section Scalar.
@@ -471,7 +454,7 @@
 
   
 Lemma Ind_classfun_part (p1 : intpartn m) (p2 : intpartn n) (l : intpartn (m + n)):
-  'Ind[G] (cfIsom (isomtinj m n) (cfExtProd (e p1) (e p2))) = e l.
+  'Ind[G] (cfIsom (isomtinj m n) (cfExtProd (ebasis p1) (ebasis p2))) = ebasis l.
 Proof.
   admit.
 Admitted.
@@ -480,4 +463,3 @@
 
 End Scalar.
 
->>>>>>> 89031eea
