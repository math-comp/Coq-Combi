Require Import mathcomp.ssreflect.ssreflect.
From mathcomp Require Import ssrfun ssrbool eqtype ssrnat seq choice fintype div.
From mathcomp Require Import tuple finfun path bigop finset binomial.
From mathcomp Require Import fingroup perm automorphism action ssralg.
From mathcomp Require finmodule.

From Combi Require Import symgroup partition Greene tools sorted.

Require Import ssrcomp bij.

Set Implicit Arguments.
Unset Strict Implicit.

Section bla.

Variable T1 T2: eqType.  
Variable P: T1 -> T2 -> Prop.  
Hypothesis H: forall x, {y | P x y}.  

<<<<<<< HEAD
Definition F (x : T1) : T2 := let (y, _) := H x in y.

Lemma sko: forall x, P x (F x).
=======
Section SSRComplements.
Variable T: finType.

Variables (R : Type) (idx : R) (op : R -> R -> R) (F : T -> R).

Lemma big_enum (S : {set T}) :
  \big[op/idx]_(s in S) F s = \big[op/idx]_(s <- enum S) F s.
Proof. by rewrite /index_enum big_filter; apply congr_big. Qed.

Lemma triv_part (P:{set {set T}}) (X:{set T}) (D:{set T}):
  partition P D -> X \in P -> D \subset X -> P = [set X].
Proof.
  rewrite /partition => /and3P [] /eqP Hcov /trivIsetP /(_ X) H H0 HXP /subsetP HD.
  case: (set_0Vmem (P :\ X)) => [/eqP | [Y]].
  - rewrite setD_eq0 subset1 => /orP [] /eqP // Hcontra.
    by move: HXP; rewrite Hcontra inE.
  - rewrite in_setD1 => /andP [].
    rewrite eq_sym => Hdiff HYP.
    move/(_ Y HXP HYP Hdiff): H => /disjoint_setI0 HXY.
    case: (set_0Vmem Y) => [HY | [] x HxY]; first by move: H0; rewrite -HY => /negP.
    have: x \in cover P by apply /bigcupP; exists Y.
    rewrite Hcov => /(HD x) HxX.
    have: x \in X :&: Y by rewrite inE; apply /andP.
    by rewrite HXY inE.
Qed.

Lemma partition_of0 (P:{set {set T}}):
  partition P set0 -> P = set0.
Proof.
  rewrite /partition => /and3P [] /eqP H1 _ H2.
  case: (set_0Vmem P) => [// | [] X].
  case: (set_0Vmem X) => [-> H3 | [] x Hx HX]; first by move: H2 => /negP.
  have: x \in cover P by apply /bigcupP; exists X.
  by rewrite H1 inE.
Qed.

Lemma pcycle_setP (s: {perm T}) x y :
  y \in pcycle s x -> {i | y = (s ^+ i)%g x}.
Proof.
  rewrite pcycle_traject => H.
  have:= H; rewrite -index_mem size_traject => Hlt.
  exists (index y (traject s x #|pcycle s x|)).
  move: Hlt => /(nth_traject s)/(_ x); rewrite (nth_index _ H) => {H} {1}->.
  elim: (index _ _) => [|n IHn] /=; first by rewrite expg0 perm1.
  by rewrite expgSr permM IHn.
Qed.

Lemma pcycleP (s: {perm T}) x y :
  reflect (exists i, y = (s ^+ i)%g x) (y \in pcycle s x).
Proof.
  apply (iffP idP) => [/pcycle_setP [i Hi] | [i ->]]; first by exists i.
  exact: mem_pcycle.
Qed.


Lemma enum_eq0P (s : {set T}):
  reflect (enum s = [::]) (s == set0).
>>>>>>> a3b83249
Proof.
  rewrite /F => x.
  by case: (H x) => y.
Qed.

End bla.
  


Section PermCycles.
Variable T: finType.
Implicit Type (s: {perm T}).

Definition support s := ~:'Fix_('P)([set s])%g.

Lemma in_support s x : (x \in support s) = (s x != x).
Proof.
  apply /idP/idP => [| /eqP H]; rewrite inE.
  - by move => /afix1P /= /eqP.
  - by apply /afix1P => /=; rewrite apermE.
Qed.

Lemma support_card_pcycle s x : (#|pcycle s x| != 1) = (x \in support s).
Proof.
  rewrite in_support; congr negb; apply/eqP/eqP.
  - by rewrite -{3}(iter_pcycle s x) => -> /=.
  - move=> Hx; apply/eqP/cards1P; exists x.
    rewrite -setP => y; rewrite !inE.
    apply/idP/eqP => [/pcycleP [i ->] | ->]; last exact: pcycle_id.
    elim: i => [| i IHi]; first by rewrite expg0 perm1.
    by rewrite expgSr permM IHi.
Qed.

Lemma pcycle_fix s x : (s x == x) = (pcycle s x == [set x]).
Proof.
  apply/eqP/eqP => [Hx | ].
  - rewrite -setP => y; rewrite inE.
    apply/idP/eqP => [| ->]; last exact: pcycle_id.
    move=> /pcycleP [i ->].
    elim: i => [| i IHi]; first by rewrite expg0 perm1.
    by rewrite expgSr permM IHi.
  - rewrite -setP => Hy.
    have:= mem_pcycle s 1 x.
    by rewrite expg1 Hy inE => /eqP.
Qed.

Lemma support_perm_on S s : (perm_on S s) = (support s \subset S).
Proof.
  apply/subsetP/subsetP => H x.
  - rewrite in_support; exact: H.
  - rewrite inE -in_support; exact: H.
Qed.

Lemma support_eq0 s : (s == perm_one T) = (support s == set0).
Proof.
  apply/eqP/eqP => [ -> |].
  - apply/setP => x; by rewrite in_support inE perm1 eq_refl.
  - move/setP => Heq; rewrite -permP => x.
    move/(_ x): Heq; by rewrite in_support inE perm1 => /eqP.
Qed.

Lemma support1 : support (perm_one T) = set0.
Proof. by apply /eqP; rewrite -support_eq0. Qed.

Lemma support_stable s x : (x \in support s) = (s x \in support s).
Proof.
  rewrite !in_support; congr negb; apply/idP/idP => [/eqP -> // | /eqP H].
  by rewrite -[s x](permK s) H permK.
Qed.

Lemma card_support_noteq1 s : #|support s| != 1.
Proof.
  apply /cards1P => [] [x] Hsupp.
  have: s x == x.
    by rewrite -in_set1 -Hsupp -support_stable Hsupp inE.
  by move => /eqP; apply /eqP; rewrite -in_support Hsupp inE.
Qed.

Definition psupport s := [set x in pcycles s | #|x| != 1].

Lemma in_psupportP s (X: {set T}) x:
  reflect (exists2 X, X \in psupport s & x \in X) (s x != x).
Proof.
  rewrite -in_support; apply (iffP idP) => [/setCP Hy | [Y]].
  - exists (pcycle s x); last by apply: pcycle_id.
    rewrite inE; apply /andP; split.
    + by apply /imsetP; exists x.
    + apply /negP; rewrite pcycleE => /eqP /card_orbit1 /orbit1P.
      by rewrite afix_cycle // inE.
  - rewrite inE => /andP [] /imsetP [y _ -> {Y}] Hcard Heq.
    move: Heq Hcard; rewrite in_support -eq_pcycle_mem => /eqP <- {y}.
    apply contra => /eqP.
    rewrite pcycleE -apermE => /afix1P.
    rewrite -afix_cycle => /orbit1P ->.
    by rewrite cards1.
Qed.

Lemma partition_pcycles s : partition (pcycles s) setT.
Proof.
  apply /and3P; split.
  - rewrite /cover; apply/eqP/setP => y.
    rewrite inE; apply/bigcupP; exists (pcycle s y).
    + exact: mem_imset.
    + exact: pcycle_id.
  - apply /trivIsetP => A B /imsetP [] x1 _ -> /imsetP [] x2 _ -> Hdiff.
    rewrite -setI_eq0; apply /set0Pn => [] [y].
    rewrite inE => /andP [].
    by rewrite -!eq_pcycle_mem => /eqP ->; apply /negP.
  - apply /negP => /imsetP [] x _ Heq.
    by have:= pcycle_id s x; rewrite -Heq inE.
Qed.

Lemma partition_support s : partition (psupport s) (support s).
Proof.
  apply /and3P; split.
  - rewrite /cover; apply/eqP/setP => y.
    rewrite (_ : (y \in \bigcup_(B in psupport s) B) = (s y != y)).
    + by rewrite in_support.
    + by apply /bigcupP/in_psupportP => //; exact: support s.
  - apply /trivIsetP => A B.
    rewrite !inE => /andP [] /imsetP [] x1 _ -> _
                    /andP [] /imsetP [] x2 _ -> _ Hdiff.
    rewrite -setI_eq0; apply /set0Pn => [] [y].
    rewrite inE => /andP [].
    by rewrite -!eq_pcycle_mem => /eqP ->; apply /negP.
  - apply /negP; rewrite inE => /andP [] H _.
    move: H => /imsetP [] x _ Heq.
    by have:= pcycle_id s x; rewrite -Heq inE.
Qed.

Lemma psupport_astabs s X:
   X \in psupport s -> s \in ('N(X | 'P))%g.
Proof.
  rewrite /astabs => HX.
  rewrite inE; apply /andP; split; rewrite inE //.
  apply /subsetP => x /= Hx.
  move: HX; rewrite !inE apermE => /andP [] /imsetP [] x0 _ HX _.
  move: Hx; rewrite HX -!eq_pcycle_mem => /eqP <-.
  by rewrite -{2}(expg1 s) pcycle_perm.
Qed.


Definition is_cycle s := #|psupport s| == 1.
Definition cycle_dec s : {set {perm T}} := [set restr_perm X s | X in psupport s].

Lemma out_restr s (X: {set T}) x : x \notin X -> restr_perm X s x = x.
Proof. apply: out_perm; exact: restr_perm_on. Qed.

Lemma support_restr_perm s X:
  X \in psupport s -> support (restr_perm X s) = X.
Proof.
  move => HX.
  apply /setP => y; apply /idP/idP => [|Hin].
  - rewrite in_support.
    by apply contraR => /out_restr /eqP.
  - rewrite in_support restr_permE ?psupport_astabs // -?in_support.
    rewrite -(cover_partition (partition_support s)).
    by apply /bigcupP; exists X.
Qed.

Lemma pcycle_restr_perm s x y :
  y \in pcycle s x ->
  pcycle (restr_perm (pcycle s x) s) y = pcycle s y.
Proof.
  case: (boolP (pcycle s x \in psupport s)) => [Hx Hy |].
  - have Hiter (i:nat): ((restr_perm (pcycle s x) s)^+i)%g y = (s^+i)%g y.
      elim: i => [|n Hn]; first by rewrite !expg0 !perm1.
      rewrite !expgSr !permM {}Hn restr_permE //; first exact: psupport_astabs.
      by rewrite -eq_pcycle_mem pcycle_perm eq_pcycle_mem.
    apply /setP => z; apply /pcycleP/pcycleP => [] [n].
    + by rewrite Hiter => ->; exists n.
    + by rewrite -Hiter => ->; exists n.
  - (* This case is overly complicated and actually not needed *)
    rewrite inE mem_imset //= support_card_pcycle.
    rewrite in_support negbK pcycle_fix => /eqP H.
    rewrite H inE => /eqP -> {y}.
    rewrite H -setP => y; rewrite inE.
    apply/pcycleP/eqP => [[n]|] ->{y}; last by exists 0; rewrite expg0 perm1.
    move: H => /eqP; rewrite -pcycle_fix => /eqP Hx.
    elim: n => [| n IHn]; first by rewrite expg0 perm1.
    rewrite expgSr permM {}IHn restr_permE // !inE //=.
    apply /subsetP => y /=; rewrite !inE => /eqP ->.
    by rewrite apermE Hx.
Qed.

Lemma psupport_restr s X:
  X \in psupport s -> psupport (restr_perm X s) = [set X].
Proof.
  move => H; have:= H; rewrite inE => /andP [/imsetP [x _ Hx] HX]; subst X.
  apply /setP => Y; rewrite [RHS]inE.
  apply /idP/idP => [HY | /eqP -> {Y}].
  - have HYX : Y \subset (pcycle s x).
      rewrite -(support_restr_perm H).
      rewrite -(cover_partition (partition_support _)).
      by apply (bigcup_max _ HY).
    rewrite eqEsubset; apply /andP; split => //.
    move: HYX => /subsetP HYX.
    move: HY; rewrite inE => /andP [/imsetP[y _ Hy] _].
    have {Hy} Hy : Y = pcycle s y.
      rewrite Hy; apply pcycle_restr_perm; apply HYX; rewrite Hy; exact: pcycle_id.
    subst Y; apply/subsetP => z.
    have:= pcycle_id s y => /HYX.
    by rewrite -eq_pcycle_mem => /eqP <-.
 -  rewrite inE HX andbT.
    apply /imsetP; exists x => //.
    apply esym; apply pcycle_restr_perm; exact: pcycle_id.
Qed.

Lemma psupport_eq0 s : (s == perm_one T) = (psupport s == set0).
Proof.
  rewrite support_eq0; apply/eqP/eqP => Hsup.
  - have:= partition_support s; rewrite {}Hsup.
    by move => /partition_of0 ->.
  - have:= partition_support s; rewrite {}Hsup.
    rewrite /partition => /and3P [] /eqP <- _ _.
    by rewrite /cover big_set0.
Qed.

Lemma is_cycle_dec s : {in (cycle_dec s), forall C, is_cycle C}.
Proof.
  move => C /imsetP [X HX ->].
  by rewrite /is_cycle psupport_restr ?cards1.
Qed.

(* I'm not sure the following definition is really worthwhile *)
Definition support_cycles (s : {perm T}) :=
  [set support C | C in cycle_dec s].

Lemma support_cycle_dec s :
  support_cycles s = psupport s.
Proof.
  apply /setP => X; apply /imsetP/idP.
  - move => [x /imsetP[x0 Hx0 ->] ->].
    by rewrite support_restr_perm.
  - rewrite inE => /andP [HX1 HX2].
    have HX: X \in psupport s by rewrite inE HX1 HX2.
    exists (restr_perm X s); last by rewrite support_restr_perm.
    by apply /imsetP; exists X.
Qed.

Definition disjoint_supports (l: {set {perm T}}):=
  trivIset [set support C| C in l] /\ {in l &, injective support}.

Lemma disjoint_cycle_dec s :
  disjoint_supports (cycle_dec s).
Proof.
  split.
  - have:= partition_support s; rewrite -support_cycle_dec.
    by rewrite /partition => /and3P [].
  - move => C1 C2 /imsetP [c1 Hc1 ->] /imsetP [c2 HC2 ->].
    by rewrite !support_restr_perm // => ->.
Qed.

Lemma support_disjointC s t :
  [disjoint support s & support t] -> (s * t = t * s)%g.
Proof.
  move=> Hdisj; apply/permP => x; rewrite !permM.
  case: (boolP (x \in support s)) => [Hs |].
  - have:= Hdisj; rewrite disjoints_subset => /subsetP H.
    have:= H x Hs; rewrite inE in_support negbK => /eqP ->.
    move: Hs; rewrite support_stable => /H.
    by rewrite inE in_support negbK => /eqP ->.
  - rewrite in_support negbK => /eqP Hs; rewrite Hs.
    case: (boolP (x \in support t)) => [Ht |].
    + move: Ht; rewrite support_stable.
      move: Hdisj; rewrite -setI_eq0 setIC setI_eq0 disjoints_subset => /subsetP.
      by move=> H/H{H}; rewrite inE in_support negbK => /eqP ->.
    + by rewrite in_support negbK => /eqP ->; rewrite Hs.
Qed.

Lemma abelian_disjoint_supports (A : {set {perm T}}) :
  disjoint_supports A -> abelian <<A>>.
Proof.
  move=> [] /trivIsetP Htriv Hinj.
  rewrite abelian_gen abelianE; apply/subsetP => C HC.
  apply/centP => D HD.
  case: (altP (C =P D)) => [-> // | HCD].
  apply support_disjointC.
  apply Htriv; try exact: mem_imset.
  move: HCD; apply contra => /eqP Hsupp; apply /eqP.
  exact: Hinj.
Qed.

Lemma abelian_cycle_dec s : abelian <<cycle_dec s>>.
Proof.
  apply abelian_disjoint_supports.
  exact: disjoint_cycle_dec.
Qed.

Lemma restr_perm_inj s :
  {in psupport s &, injective ((restr_perm (T:=T))^~ s)}.
Proof.
  by move=> C D /support_restr_perm {2}<- /support_restr_perm {2}<- ->.
Qed.



Lemma out_perm_prod_seq (A: seq {perm T}) x:
  {in A, forall C, x \notin support C} -> (\prod_(C <- A) C)%g x = x.
Proof.
  elim: A => [_ | a l Hl Hal]; first by rewrite big_nil perm1.
  rewrite big_cons permM.
  have:= Hal _ (mem_head a l); rewrite in_support negbK => /eqP ->.
  rewrite Hl // => C HC.
  by apply Hal; rewrite in_cons HC orbT.
Qed.

Lemma out_perm_prod (A: {set {perm T}}) x:
  {in A, forall C, x \notin support C} -> (\prod_(C in A) C)%g x = x.
Proof.
  move=> H; rewrite big_enum; apply out_perm_prod_seq.
  move=> C; rewrite mem_enum; exact: H.
Qed.

Import finmodule.FiniteModule morphism.

Lemma prod_of_disjoint (A : {set {perm T}}) C x:
  disjoint_supports A -> C \in A ->
  x \in support C -> (\prod_(C0 in A) C0)%g x = C x.
Proof.
  move=> Hdisj HC Hx.
  have {Hx} Hnotin : {in A :\ C, forall C0 : {perm T}, x \notin support C0}.
    move: Hdisj => [/trivIsetP Hdisj Hinj] C0.
    rewrite 2!inE => /andP [] HC0 HC0A.
    move/(_ _ _ (mem_imset _ HC) (mem_imset _ HC0A)): Hdisj.
    have Hdiff: support C != support C0.
      by move: HC0; apply contra => /eqP/Hinj ->.
    move=> /(_ Hdiff) /disjoint_setI0 /setP /(_ x).
    rewrite inE in_set0 => /nandP [] //.
    by move => /negbTE; rewrite Hx.
  have Hin : forall i : {perm T}, (i \in A) && (i != C) -> i \in <<A>>%g.
    move => c /andP [Hi _]; exact: mem_gen.
  have abel := abelian_disjoint_supports Hdisj.
  rewrite [X in fun_of_perm X](_ :
      _ = val (\sum_(C0 in A) fmod abel C0)%R); first last.
    rewrite -morph_prod; last by move=> i; exact: mem_gen.
    rewrite -[LHS](fmodK abel) //.
    by apply group_prod => i; exact: mem_gen.
  rewrite (bigD1 C) //= GRing.addrC -morph_prod //=.
  rewrite -fmodM /=; [ | exact: group_prod | exact: mem_gen].
  rewrite fmodK; first last.
    apply groupM; last exact: mem_gen.
    exact: group_prod.
  rewrite {abel Hin Hdisj HC} permM; congr fun_of_perm.
  apply big_rec; first by rewrite perm1.
  move=> i S Hi {2}<-; rewrite permM; congr fun_of_perm.
  apply/eqP; rewrite -[_ == _]negbK -in_support.
  by apply Hnotin; rewrite !inE andbC.
Qed.

Lemma expg_prod_of_disjoint (A : {set {perm T}}) C x i:
  disjoint_supports A -> C \in A ->
  x \in support C -> ((\prod_(C0 in A) C0) ^+ i)%g x = (C ^+ i)%g x.
Proof.
  move => Hdisj HC Hx.
  have Hin j : (C ^+ j)%g x \in support C.
    elim j => [|k Hk]; first by rewrite expg0 perm1.
    by rewrite expgSr permM -support_stable.
  elim: i => [|j Hj].
  - by rewrite !expg0 perm1.
  - by rewrite !expgSr !permM Hj (prod_of_disjoint Hdisj HC (Hin j)).
Qed.

Lemma cycle_decE s : (\prod_(C in cycle_dec s) C)%g = s.
Proof.
  apply /permP => x.
  case: (boolP (x \in support s)) => Hx; first last.
  - rewrite out_perm_prod.
    + by move: Hx; rewrite in_support negbK => /eqP ->.
    + move=> Ctmp /imsetP [C] HC -> {Ctmp}.
      rewrite (support_restr_perm HC).
      move: Hx; apply contra => Hx.
      have:= partition_support s => /and3P [] /eqP <- _ _.
      by apply/bigcupP; exists C.
  have Hcy : pcycle s x \in psupport s.
    by rewrite inE mem_imset //= support_card_pcycle.
  rewrite (prod_of_disjoint (C := restr_perm (pcycle s x) s)).
  - rewrite restr_permE //; last exact: pcycle_id.
    exact: psupport_astabs.
  - exact: disjoint_cycle_dec.
  - by apply/imsetP; exists (pcycle s x).
  - rewrite support_restr_perm //; exact: pcycle_id.
Qed.

Lemma disjoint_supports_of_decomp (A : {set {perm T}}) (B : {set {perm T}}):
  disjoint_supports A -> disjoint_supports B ->
    (\prod_(C in A) C)%g = (\prod_(C in B) C)%g ->
    {in A, forall c1, {in B, forall c2, support c1 = support c2 -> c1 = c2}}.
Proof.
  move=> HdisjA HdisjB /permP Heq c1 Hc1 c2 Hc2 /setP Hsupp.
  apply/permP => x.
  case (boolP (x \in support c1)) => H0;
  have := H0; rewrite {}Hsupp;  have := H0 => {H0}.
  - move => Hx1 Hx2; move/(_ x): Heq.
    by rewrite (prod_of_disjoint _ Hc1) ?(prod_of_disjoint _ Hc2).
  - by rewrite !in_support !negbK => /eqP -> /eqP ->.
Qed.


Lemma disjoint_supports_cycles (A: {set {perm T}}):
  {in A, forall C, is_cycle C} ->
  disjoint_supports A ->
  {in A, forall C, support C \in pcycles (\prod_(C in A) C)%g}.
Proof.
  move=> Hcycle Hdisj C HC; move/(_ C HC): Hcycle.
  rewrite /is_cycle => /cards1P [X] Hpsupp.
  have:= eq_refl X; rewrite -in_set1 -Hpsupp inE => /andP [/imsetP [x _] Hx].
  subst X; rewrite pcycleE=> Hcard.
  have:= cover_partition (partition_support C); rewrite Hpsupp.
  rewrite /cover big_set1 => <-; apply /imsetP; exists x => //.
  have Hx : x \in support C.
    rewrite in_support; apply /eqP; rewrite -apermE => /afix1P.
    rewrite -afix_cycle => /orbit1P Hcontra.
    by move: Hcard; rewrite Hcontra cards1.
  apply/setP => y; apply /pcycleP/pcycleP => [] [i] ->;
    exists i; apply esym; by rewrite (expg_prod_of_disjoint i Hdisj HC).
Qed.


Lemma disjoint_supports_pcycles (A: {set {perm T}}):
  {in A, forall C, is_cycle C} ->
  disjoint_supports A ->
  {in psupport (\prod_(C in A) C)%g,
    forall X, exists2 C, C \in A & support C = X}.
Proof.
  move => Hcycle Hdisj X; rewrite inE => /andP [/imsetP [x] _ -> {X} Hcard].
  case: (boolP (x \in (support (\prod_(C in A) C)%g))) => [Hin|].
  - have: exists2 C0, (C0 \in A) & (x \in support C0).
      apply /exists_inP.
      move: Hin; apply contraLR; rewrite negb_exists => /forallP Hnotin.
      rewrite in_support negbK; apply /eqP; apply out_perm_prod => C HC.
      by have:= Hnotin C; rewrite HC andTb.
    move => [C0] HC0 Hx.
    exists C0 => //; move: Hx.
    have: support C0 \in (pcycles (\prod_(C in A) C)).
      exact: disjoint_supports_cycles.
    move => /imsetP [y] _ ->.
    by rewrite -eq_pcycle_mem => /eqP.
  - rewrite in_support negbK pcycleE -apermE => /eqP /afix1P.
    rewrite -afix_cycle => /orbit1P.
    rewrite -pcycleE => Hcontra; move: Hcard.
    by rewrite Hcontra cards1.
Qed.

Inductive cycle_dec_spec s (A : {set {perm T}}) : Prop :=
  CycleDecSpec of
    {in A, forall C, is_cycle C} &
    disjoint_supports A &
    (\prod_(C in A) C)%g = s : cycle_dec_spec s A.

Theorem cycle_decP s : cycle_dec_spec s (cycle_dec s).
Proof.
  constructor.
  - exact: is_cycle_dec.
  - exact: disjoint_cycle_dec s.
  - exact: cycle_decE.
Qed.

Theorem uniqueness_cycle_dec s (A : {set {perm T}}) :
  cycle_dec_spec s A -> A = cycle_dec s.
Proof.
  move=> [Hcy Hdisj Hprod].
  apply /setP => C; apply/idP/imsetP => [HC |].
  - have:= HC => /disjoint_supports_cycles /= /(_ Hcy Hdisj) /imsetP [x _].
    rewrite Hprod => Hsupp.
    have Hx: pcycle s x \in psupport s.
      rewrite inE; apply /andP; split.
      + by apply /imsetP; exists x.
      + by rewrite -Hsupp; rewrite card_support_noteq1.
    exists (pcycle s x) => //.
    have:= disjoint_supports_of_decomp Hdisj (disjoint_cycle_dec s).
    rewrite Hprod cycle_decE => /(_ erefl C HC (restr_perm (pcycle s x) s)).
    apply; last by rewrite support_restr_perm.
    by apply /imsetP; exists (pcycle s x).
  - rewrite -{1}Hprod => [] [X HX1] ->.
    have:= disjoint_supports_pcycles Hcy Hdisj HX1 => [] [x Hx].
    rewrite -{1}(support_restr_perm HX1).
    move=> /(disjoint_supports_of_decomp Hdisj (disjoint_cycle_dec s)).
    rewrite Hprod cycle_decE => /(_ erefl Hx) <- //.
    by apply /imsetP; exists X; rewrite -Hprod.
Qed.

End PermCycles.
<<<<<<< HEAD
=======


Section cycle_type.

Local Definition geq_total : total geq :=
  fun x y => leq_total y x.
Local Definition geq_trans : transitive geq :=
  fun x y z H1 H2 => leq_trans H2 H1.
Local Definition anti_geq : antisymmetric geq :=
  fun x y H => esym (anti_leq H).
Local Definition perm_sort_geq :=
  perm_sortP geq_total geq_trans anti_geq.

Variable T : finType.
Implicit Types (s t : {perm T}) (n : nat).

Definition set_partition_shape (s : {set {set T}}) :=
  sort geq [seq #|(x: {set T})| | x <- enum s].

Lemma is_part_sortedE sh :
  (is_part sh) = (sorted geq sh) && (0 \notin sh).
Proof.
  apply/idP/andP => [Hpart|].
  - split.
    + apply/sorted1P => i _.
      by move: Hpart=> /is_partP [_]; apply.
    + move: Hpart; elim: sh => [// | s0 sh IHsh] Hpart.
      rewrite inE negb_or eq_sym.
      have /= -> /= := (part_head_non0 Hpart).
      by apply IHsh; move: Hpart => /andP [].
  - move=> [/sorted1P Hsort Hnotin].
    apply/is_partP; split => [| i].
    + case: sh Hnotin {Hsort} => [// | s0 sh].
      rewrite inE negb_or eq_sym => /andP [Hs0 Hnot] /=.
      elim: sh s0 Hs0 Hnot => [// | s1 sh IHsh] s0 _.
      rewrite inE negb_or eq_sym /= => /andP [].
      exact: IHsh.
    + case: (ltnP i.+1 (size sh)) => Hsz; first exact: Hsort.
      by rewrite (nth_default _ Hsz).
Qed.

Lemma set_partition_shapeP (s : {set {set T}}) D :
  partition s D -> is_part_of_n #|D| (set_partition_shape s).
Proof.
  rewrite /set_partition_shape => /and3P [/eqP Hcov Htriv Hnon0].
  rewrite /is_part_of_n /= is_part_sortedE.
  apply/and3P; split.
  - have:= perm_sort geq  [seq #|(x: {set T})| | x <- enum s].
    move=> /perm_eqlP/perm_sumn ->.
    rewrite -sumnE big_map -big_enum.
    move: Htriv; rewrite /trivIset => /eqP ->.
    by rewrite Hcov.
  - apply sort_sorted => m n /=; exact: leq_total.
  - move: Hnon0; apply contra.
    rewrite mem_sort => /mapP [] x.
    by rewrite mem_enum => Hx /esym/cards0_eq <-.
Qed.

Definition cycle_type_seq (s : {perm T}) := set_partition_shape (pcycles s).

Lemma cycle_type_partn s:
  is_part_of_n #|T| (cycle_type_seq s).
Proof.
  rewrite /cycle_type_seq -cardsT; apply set_partition_shapeP.
  exact: partition_pcycles.
Qed.


Definition cycle_type (s : {perm T}) := IntPartN (cycle_type_partn s).


(* Are the following definition and two lemmas really useful ? *)
Definition card_support_cycles (s : {perm T}) :=
  [seq #|(C : {set T})| | C in support_cycles s].

Lemma cycle_type_dec (s : {perm T}) :
  let l := sort geq (card_support_cycles s) in
  cycle_type_seq (s : {perm T}) = l ++ (nseq (#|T| - sumn l) 1).
Proof.
  rewrite /=.
  have := perm_sort geq (card_support_cycles s) => /perm_eqlP /perm_sumn ->.
  rewrite /card_support_cycles support_cycle_dec.
  rewrite /cycle_type_seq/set_partition_shape.
Admitted.

Lemma support_cycle_type s t :
  perm_eq (card_support_cycles s) (card_support_cycles t) ->
    cycle_type s = cycle_type t.
Proof.
  move=> Heq; apply val_inj; rewrite /= !cycle_type_dec.
  rewrite (_ : sort geq (card_support_cycles s) =
               sort geq (card_support_cycles t)) //.
  by apply/perm_sort_geq.
Qed.


Lemma conjg_cycle s a :
  (<[s]> :^ a = <[s ^ a]>)%g.
Proof.
  apply /setP => x.
  apply /imsetP/cycleP => [[x0 /cycleP [i] ->] ->|[i] ->].
  - by exists i; exact: conjXg.
  - by exists (s ^+i)%g; [apply /cycleP; exists i|rewrite conjXg].
Qed.

Lemma pcycle_conjg s a x :
  pcycle ((s ^ a)%g) (a x) = [set a y | y in pcycle s x].
Proof.
  rewrite !pcycleE; apply /setP => y.
  apply /idP/imsetP => [|[x0] Hx0 ->].
  - rewrite -conjg_cycle => Hy.
    exists ((a ^-1)%g y); last by rewrite permKV.
    move: Hy; rewrite {1}(_: y = a ((a ^-1)%g (y))); last by rewrite permKV.
    by rewrite -{1}apermE orbit_conjsg.
  - by rewrite -conjg_cycle -apermE orbit_conjsg.
Qed.


Lemma pcycles_conjg s a :
  pcycles (s ^ a)%g = [set [set a y | y in (X : {set T})] | X in pcycles s].
Proof.
  apply /setP => X0.
  apply /imsetP/imsetP => [[x _]|[x /imsetP [x0 _] ->] ->].
  - rewrite (_: x = a ((a ^-1)%g (x))); last by rewrite permKV.
    rewrite pcycle_conjg => ->.
    exists (pcycle s ((a^-1)%g x)) => //.
    by apply /imsetP; exists ((a^-1)%g x).
  - exists (a x0) => //.
    by rewrite pcycle_conjg.
Qed.

Require Import ordcast. (* for imset_inj TODO : move in tools *)

Lemma cycle_type_of_conjg s a:
  cycle_type (s ^ a)%g = cycle_type s.
Proof.
  apply esym; apply val_inj => /=.
  rewrite /cycle_type_seq.
  rewrite pcycles_conjg; apply/perm_sort_geq.
  have -> : [seq #|(x : {set T})| | x <- enum (pcycles s)] =
            [seq #|[set a y | y in (x : {set T})]| | x <- enum (pcycles s)].
    by apply eq_map => x;  apply esym; apply card_imset; exact: perm_inj.
  rewrite (map_comp (fun x : {set T} => #|x|)); apply perm_map.
  apply uniq_perm_eq.
  - rewrite map_inj_uniq; first exact: enum_uniq.
    apply imset_inj; exact: perm_inj.
  - exact: enum_uniq.
  - move=> x; rewrite mem_enum.
    apply/mapP/imsetP => [] [x0].
    + by rewrite mem_enum => Hx0 -> {x}; exists x0.
    + by move=> Hx0 -> {x}; exists x0; rewrite ?mem_enum.
Qed.

Lemma conjg_of_cycle s a:
  is_cycle s -> is_cycle (s ^ a)%g.
Proof.
  move => /cards1P [X] HX.
  apply /cards1P; exists [set a x | x in X].
  apply /setP => y.
  rewrite !inE.
  apply /andP/eqP => [| -> ]; rewrite pcycles_conjg.
  - move => [/imsetP [Y HY ->]].
    rewrite card_imset => Hcard; last by exact: perm_inj.
    have: Y \in psupport s by  rewrite inE; apply /andP.
    by rewrite HX inE => /eqP ->.
  - have: X \in [set X] by rewrite inE.
    rewrite -{}HX inE => /andP [HX1 HX2].
    split; first by apply /imsetP; exists X.
    by rewrite card_imset //; exact: perm_inj.
Qed.

Lemma support_conjg s a:
  support (s ^ a) = [set a x | x in support s].
Proof.
  apply /setP => x.
  rewrite in_support; apply /idP/imsetP => [|[x0]].
  - rewrite conjgE !permM => /eqP Hx.
    exists (a^-1 x)%g; last by rewrite -permM mulVg perm1.
    rewrite in_support; apply /eqP => Hx'.
    by move : Hx; rewrite Hx'; rewrite -permM mulVg perm1.
  - rewrite in_support => Hx0 ->.
    rewrite conjgE -!permM mulKVg permM.
    move: Hx0; apply contra => /eqP Hx0.
    by apply /eqP; apply (perm_inj Hx0).
Qed.


Lemma card_support_conjg s a:
  #|support s| = #|support (s ^ a)%g|.
Proof.
  rewrite support_conjg.
  apply esym; apply card_imset.
  by exact: perm_inj.
Qed.

Lemma disjoint_imset (f: T -> T) (A B : {set T}):
  injective f ->
  [disjoint A & B] -> [disjoint [set f x | x in A] & [set f x | x in B]].
Proof.
  rewrite -!setI_eq0 => Hinj /eqP Hdisj.
  rewrite -imsetI; last by move=> x y _ _; exact: Hinj.
  by rewrite imset_eq0 Hdisj.
Qed.

Lemma conjg_of_disjoint_supports (A : {set {perm T}}) a:
  disjoint_supports A -> disjoint_supports [set (s ^ a)%g | s in A].
Proof.
  move => [/trivIsetP Hdisj Hinj].
  split => [|x1 x2 /imsetP [s1 Hs1 ->] /imsetP [s2 Hs2 ->]].
  - apply /trivIsetP => B1 B2.
    move => /imsetP [x1 /imsetP [s1 Hs1 ->] -> {x1}].
    move => /imsetP [x2 /imsetP [s2 Hs2 ->] -> {x2}].
    rewrite !support_conjg => Hdiff.
    apply disjoint_imset; first exact: perm_inj.
    apply: Hdisj; try exact: mem_imset.
    by move: Hdiff; apply contra => /eqP ->.
  - rewrite !support_conjg => Hsupp.
    rewrite (_ : s1 = s2) //; apply Hinj => //.
    apply /setP => x; apply /idP/idP => Hx.
    + have:= mem_imset a Hx.
      by rewrite Hsupp => /imsetP [y] Hy /perm_inj ->.
    + have:= mem_imset a Hx.
      by rewrite -Hsupp => /imsetP [y] Hy /perm_inj ->.
Qed.

Import finmodule.FiniteModule morphism.

Lemma cycle_dec_of_conjg s a:
  [set (c ^ a)%g | c in cycle_dec s] = cycle_dec (s ^ a)%g.
Proof.
  have abel : abelian <<[set (c ^ a)%g | c in cycle_dec s]>>.
    apply abelian_disjoint_supports.
    apply: conjg_of_disjoint_supports.
    exact: disjoint_cycle_dec.
  apply: uniqueness_cycle_dec; constructor => [x /imsetP [x0 Hx0 ->]||].
  - apply: conjg_of_cycle; apply: is_cycle_dec.
    exact: Hx0.
  - apply: conjg_of_disjoint_supports.
    exact: disjoint_cycle_dec.
  - rewrite [LHS](_ : _ =
      val (\sum_(i in [set (c ^ a)%g | c in cycle_dec s]) fmod abel i)%R);
      first last.
      rewrite -(morph_prod [morphism of fmod abel]);
        last by move=> i; exact: mem_gen.
      rewrite -[LHS](fmodK abel) //.
      by apply group_prod => i; exact: mem_gen.
    rewrite big_imset /=; last by move=> x y _ _; exact: conjg_inj.
    rewrite -(morph_prod [morphism of fmod abel]); first last.
      move=> i Hi; apply mem_gen; exact: mem_imset.
    rewrite fmodK; first last.
      apply group_prod => i Hi; apply mem_gen; exact: mem_imset.
    by rewrite -conjg_prod cycle_decE.
Qed.

(* Ici il faut ayant supposé cycle_type s = cycle_type t, construire un
bijection entre pcycles s et pcycles t *)

Definition slice_part (P : {set {set T}}) :=
 SlicedSet set0 P (fun x : {set T} => #|x|).

Definition slpcycles s := slice_part (pcycles s).

Lemma slice_slpcycleE s i :
  #|slice (slpcycles s) i| = count_mem i (cycle_type s).
Proof.
  rewrite /cycle_type /slice /cycle_type_seq /set_partition_shape /=.
  rewrite [RHS](_ : _ =
      (count_mem i) [seq #|(x : {set _})| | x <- enum (pcycles s)]);
      last by apply/perm_eqP/perm_eqlP; exact: perm_sort.
  rewrite cardE /enum_mem -enumT /=.
  rewrite size_filter count_map count_filter.
  apply eq_count => C /=; apply/imsetP/idP => [[X] | HC].
  - by rewrite inE andbC => H ->.
  - by exists C => //; rewrite inE andbC.
Qed.

Lemma cycle_type_eq s t:
  cycle_type s = cycle_type t ->
    forall i, #|slice (slpcycles s) i| = #|slice (slpcycles t) i|.
Proof. by move=> H i; rewrite !slice_slpcycleE H. Qed.

Definition conjg_pcycles s t :=
  bij (U := slpcycles s) (slpcycles t).

Lemma conjg_pcyclesP s t:
  cycle_type s = cycle_type t ->
  [/\ {in slpcycles s &, injective (conjg_pcycles (s := s) t)},
   [set (conjg_pcycles t x) | x in (slpcycles s)] = slpcycles t &
   {in (slpcycles s), forall x, #|(conjg_pcycles t x)| = #|x| } ].
Proof. by move => /cycle_type_eq; exact: bijP. Qed.

From mathcomp Require Import div.

Lemma pcycle_mod s x i:
  (s ^+ i)%g x = (s ^+ (i %% #|pcycle s x|))%g x.
Proof.
  rewrite {1}(divn_eq i #|pcycle s x|) expgD permM; congr aperm.
  elim: (i %/ #|pcycle s x|) => [| {i} i IHi].
  - by rewrite mul0n expg0 perm1.
  - by rewrite mulSnr expgD permM IHi permX; exact: iter_pcycle.
Qed.

Lemma eq_in_pcycle s x i j :
  ((s ^+ i)%g x == (s ^+ j)%g x) = (i == j %[mod #|pcycle s x|]).
Proof.
  apply/idP/idP.
  - rewrite [X in X == _]pcycle_mod [X in _ == X]pcycle_mod !permX.
    have HC : 0 < #|pcycle s x|.
      rewrite card_gt0; apply/set0Pn; exists x; exact: pcycle_id.
    rewrite -!(nth_traject _ (ltn_pmod _ HC)).
    rewrite nth_uniq // ?size_traject ?ltn_pmod //.
    exact: uniq_traject_pcycle.
  - by move=> /eqP H; apply/eqP; rewrite [LHS]pcycle_mod [RHS]pcycle_mod H.
Qed.

Definition canpcycle s x := odflt x [pick y in pcycle s x].

Lemma canpcycleP s x : x \in pcycle s (canpcycle s x).
Proof.
  rewrite /canpcycle /= pcycle_sym.
  case: pickP => [x0 //|].
  by move => /(_ x) /=; rewrite pcycle_id.
Qed.

Lemma canpcycleE s x y :
  x \in pcycle s y -> canpcycle s x = canpcycle s y.
Proof.
  move=> H; have:= H; rewrite /canpcycle -eq_pcycle_mem => /eqP ->.
  case: pickP => [x0 //|].
  by move => /(_ y) /=; rewrite pcycle_id.
Qed.

Lemma pcycleE (s: {perm T}) x y :
  y \in pcycle s x -> exists i, y == (s ^+ i)%g x.
Proof.
  move=> /pcycleP H.
  move: H => [i Hi]; exists i; by rewrite Hi.
Qed.

Definition indpcycle s (x : T) : nat := ex_minn (pcycleE (canpcycleP s x)).

Lemma indpcycleP s x : ((s ^+ (indpcycle s x)) (canpcycle s x))%g = x.
Proof. rewrite /indpcycle; by case: ex_minnP => i /eqP. Qed.

(* The image of the cycle of x *)
Definition imcycle s t :=
  let pbij := (@conjg_pcycles s t) in
  fun (x : T) => pbij (pcycle s x).

(* The canonical element of the image of the cycle of x *)
Definition conjbijcan s t x :=
    odflt x [pick y in imcycle s t x].

Definition conjbij s t x :=
    ((t ^+ (indpcycle s x)) (conjbijcan s t x))%g.

Section EqCycleType.

Variable s t : {perm T}.
Hypothesis Heq : cycle_type s = cycle_type t.

Lemma mem_imcycle x : imcycle s t x \in pcycles t.
Proof.
  move: Heq => /conjg_pcyclesP [] /= _ Himage _.
  by rewrite -Himage /imcycle; apply mem_imset; apply mem_imset.
Qed.

Lemma imcycle_perm i x : imcycle s t ((s ^+ i)%g x) = imcycle s t x.
Proof. by rewrite /imcycle pcycle_perm. Qed.

Lemma pcycle_conjbijcan x : pcycle t (conjbijcan s t x) = imcycle s t x.
Proof.
  rewrite /conjbijcan /=.
  have:= mem_imcycle x => /imsetP [y0 _ ->].
  case: pickP => [/= y|].
  - by rewrite -eq_pcycle_mem => /eqP ->.
  - by move=> /(_ y0); rewrite pcycle_id.
Qed.

Lemma card_imcycle x : #|imcycle s t x| = #|pcycle s x|.
Proof.
  rewrite /imcycle.
  move: Heq => /conjg_pcyclesP [_ _ /=]; apply.
  exact: mem_imset.
Qed.


Lemma conjbijcan_perm i x :
  conjbijcan s t ((s ^+ i)%g x) = conjbijcan s t x.
Proof.
  rewrite /conjbijcan imcycle_perm.
  have:= mem_imcycle x => /imsetP [y0 _ ->].
  by case: pickP => // /(_ y0); rewrite pcycle_id.
Qed.


Lemma conjbijP x : conjbij s t (s x) = t (conjbij s t x).
Proof.
  rewrite /conjbij -{4}(expg1 s) conjbijcan_perm.
  have := card_imcycle x; rewrite -pcycle_conjbijcan.
  move: (conjbijcan s t x) => y H.
  apply/eqP; rewrite -permM -expgSr eq_in_pcycle {}H.
  have:= canpcycleP s x; rewrite -eq_pcycle_mem => /eqP ->.
  rewrite -eq_in_pcycle.
  rewrite expgSr permM indpcycleP.
  have:= mem_pcycle s 1 x; rewrite expg1 => /canpcycleE <-.
  by rewrite indpcycleP.
Qed.


Lemma canpcycle_conjbij x : canpcycle t (conjbij s t x) = conjbijcan s t x.
Proof.
  rewrite /conjbij /conjbijcan /canpcycle pcycle_perm.
  set defim := odflt x [pick y in imcycle s t x ].
  have:= erefl defim; rewrite {1 3 4 5}/defim.
  case: pickP => [im Him | Habs] /=.
  - rewrite {}/defim => Hdefim.
    rewrite /canpcycle (_ : [pick y in  _] = some im) //.
    rewrite [LHS](_ : _ = [pick y in imcycle s t x]); first last.
      apply eq_pick => y /=; congr (y \in _).
      have:= mem_imcycle x => /imsetP [y0 _ Hy0].
      by move: Him; rewrite Hy0 /= -eq_pcycle_mem => /eqP ->.
    rewrite Hdefim.
    by case: pickP => // /(_ im); rewrite Him.
  - exfalso; move: Habs.
    have:= mem_imcycle x => /imsetP [y _ ->] /(_ y).
    by rewrite pcycle_id.
Qed.

Lemma indpcycle_conjbij x :
   indpcycle t (conjbij s t x) = indpcycle s x.
Proof.
  apply eq_ex_minn => i.
  rewrite {1}/conjbij canpcycle_conjbij eq_in_pcycle pcycle_conjbijcan.
  rewrite card_imcycle -{4}(indpcycleP s x) eq_in_pcycle.
  suff -> : pcycle s x = pcycle s (canpcycle s x) by [].
  apply/eqP; rewrite eq_pcycle_mem; exact: canpcycleP.
Qed.

End EqCycleType.


Lemma conjbijK s t :
  cycle_type s = cycle_type t -> cancel (conjbij s t) (conjbij t s).
Proof.
  rewrite /conjbij => Heq x; have Heqs := esym Heq.
  rewrite conjbijcan_perm //.
  have -> : (conjbijcan t s (conjbijcan s t x)) = canpcycle s x.
    rewrite -canpcycle_conjbij //; apply canpcycleE.
    rewrite /conjbij -eq_pcycle_mem pcycle_perm.
    rewrite pcycle_conjbijcan //.
    rewrite /imcycle pcycle_conjbijcan // /imcycle.
    rewrite /conjg_pcycles bijK //=.
    - move=> i; exact: cycle_type_eq.
    - exact: mem_imset.
  suff -> : indpcycle t ((t ^+ indpcycle s x)%g (conjbijcan s t x)) =
            indpcycle s x.
    by rewrite indpcycleP.
  by rewrite -/(conjbij s t x) indpcycle_conjbij.
Qed.

Lemma conjbij_inj s t : cycle_type s = cycle_type t -> injective (conjbij s t).
Proof. move=> /conjbijK H; exact: can_inj. Qed.

Theorem conj_permP s t :
  reflect (exists c, t = (s ^ c)%g) (cycle_type s == cycle_type t).
Proof.
  apply (iffP eqP) => [Heq | [x ->]].
  - pose c := perm (conjbij_inj Heq); exists c.
    rewrite -permP => x.
    by rewrite !permM permE conjbijP // -(permE (conjbij_inj Heq)) permKV.
  - by rewrite cycle_type_of_conjg.
Qed.

Lemma classes_of_permP s t:
  reflect (t \in (s ^: [set: {perm T}])%g) (cycle_type s == cycle_type t).
Proof.
  apply (iffP (conj_permP s t)) => [[c ->] |].
  - by apply: mem_imset; rewrite inE.
  - by move=> /imsetP [c Hc ->]; exists c.
Qed.


(* Lemma cycle_type réalise une bijection de classes [set: {perm T}] sur enum_partn (#|T|) *)

(*
The action of the permutation (n, n+1, ... ,n+l-1) on (enum T)
*)

Definition cyclefun_of (n l : nat) : T -> T :=
  fun x =>
    let i := index x (enum T) in
    if n <= i < n+l-1 then (nth x (enum T) (i+1))
    else if i == n+l-1 then (nth x (enum T) n)
         else x.

Lemma injective_cyclefun_of n l:
  injective (cyclefun_of n l).
Proof.
  move => x1 x2.
  rewrite /cyclefun_of.
  case: leqP; rewrite ?andbT ?andbF.
      case: (boolP (n <= index x2 (enum T) < n+l-1)).
  admit.
Admitted.

Definition cycle_of n l : {perm T} :=
  perm (@injective_cyclefun_of n l).

Lemma cycle_ofP n l : n + l <= #|T| -> is_cycle (cycle_of n l).
Proof.
  admit.
Admitted.

Lemma support_cycle_of n l :
  n + l <= #|T| ->
    (support (cycle_of n l) = [set x | n <= index x (enum T) <= n+l-1]).
Proof.
  admit.
Admitted.

Definition cycle_dec_of_part (part : seq nat) : seq {perm T} :=
  let pp := [seq i | i <- part & i > 1] in
  mkseq (fun i => cycle_of (part_sum pp i) (nth 0 pp i)) (size pp).
(*
Fixpoint perm_of_part_rec (part : seq nat) (n : nat) : seq {perm T} :=
  match part with
  | [::] => [::]
  | a :: l1 =>
    if a == 1 then (perm_of_part_rec l1 n.+1)
    else (cycle_of n a) :: (perm_of_part_rec l1 (a + n))
  end.

*)

Definition parts_of_part (part : seq nat) : {set {set T}} :=
  [set C in [seq [set x in X] | X <- reshape part (enum T)]].

(*
Definition parts_of_part (part : seq nat) : {set {set T}} :=
  \bigcup_(S in [seq [set x in X] | X <- reshape part (enum T)]) [set S].

Definition parts_of_part (part : seq nat) : {set {set T}} :=
  \bigcup_(X <- reshape part (enum T)) [set [set x in X]].

Definition parts_of_part (part : seq nat) : {set {set T}} :=
  [set [set x in (X : seq T)] | X in reshape part (enum T)].
  \prod_(c <- cycle_dec_of_part part) c.
*)

Definition perm_of_part (part : seq nat) : {perm T} :=
  \prod_(c <- cycle_dec_of_part part) c.

(*
Lemma perm_of_part_recP (part : intpartn #|T|) c :
  c \in perm_of_part_rec part 0 -> exists n l, n+l <= #|T| /\ c = cycle_of n l.
Proof.
  admit.
Admitted.


Lemma blabla (part : intpartn #|T|) :
  [set i in perm_of_part_rec part 0] = cycle_dec (perm_of_part part).
Proof.
  apply uniqueness_cycle_dec => [C||]; last rewrite /perm_of_part.
  - by rewrite inE => /perm_of_part_recP [n [l [/cycle_ofP Hcy] ->]].
  - split.
    + apply /trivIsetP => A B.
      move => /imsetP [CA]; rewrite inE => /perm_of_part_recP [n1 [l1 [H1 ->] ->]].
      move => /imsetP [CB]; rewrite inE => /perm_of_part_recP [n2 [l2 [H2 ->] ->]].
      rewrite !support_cycle_of //.
      admit. (*besoin de plus de précisions sur qui sont n et l, par rapport a la partition initiale*)
    + move => C1 C2.
      rewrite inE => /perm_of_part_recP [n1 [l1 [H1 ->]]]. 
      rewrite inE => /perm_of_part_recP [n2 [l2 [H2 ->]]]. 
      rewrite !support_cycle_of // => /setP Heq.
      have : n1 = n2 /\ l1 = l2.
        admit.
      by move => [-> ->].
  - admit. (*big_imset, encore ...*)
Admitted.

Lemma perm_of_partE (part : intpartn #|T|) : cycle_type (perm_of_part part) = part.
Proof.
  admit.
Admitted.

======================= *)
End cycle_type.
>>>>>>> a3b83249
<|MERGE_RESOLUTION|>--- conflicted
+++ resolved
@@ -10,83 +10,6 @@
 
 Set Implicit Arguments.
 Unset Strict Implicit.
-
-Section bla.
-
-Variable T1 T2: eqType.  
-Variable P: T1 -> T2 -> Prop.  
-Hypothesis H: forall x, {y | P x y}.  
-
-<<<<<<< HEAD
-Definition F (x : T1) : T2 := let (y, _) := H x in y.
-
-Lemma sko: forall x, P x (F x).
-=======
-Section SSRComplements.
-Variable T: finType.
-
-Variables (R : Type) (idx : R) (op : R -> R -> R) (F : T -> R).
-
-Lemma big_enum (S : {set T}) :
-  \big[op/idx]_(s in S) F s = \big[op/idx]_(s <- enum S) F s.
-Proof. by rewrite /index_enum big_filter; apply congr_big. Qed.
-
-Lemma triv_part (P:{set {set T}}) (X:{set T}) (D:{set T}):
-  partition P D -> X \in P -> D \subset X -> P = [set X].
-Proof.
-  rewrite /partition => /and3P [] /eqP Hcov /trivIsetP /(_ X) H H0 HXP /subsetP HD.
-  case: (set_0Vmem (P :\ X)) => [/eqP | [Y]].
-  - rewrite setD_eq0 subset1 => /orP [] /eqP // Hcontra.
-    by move: HXP; rewrite Hcontra inE.
-  - rewrite in_setD1 => /andP [].
-    rewrite eq_sym => Hdiff HYP.
-    move/(_ Y HXP HYP Hdiff): H => /disjoint_setI0 HXY.
-    case: (set_0Vmem Y) => [HY | [] x HxY]; first by move: H0; rewrite -HY => /negP.
-    have: x \in cover P by apply /bigcupP; exists Y.
-    rewrite Hcov => /(HD x) HxX.
-    have: x \in X :&: Y by rewrite inE; apply /andP.
-    by rewrite HXY inE.
-Qed.
-
-Lemma partition_of0 (P:{set {set T}}):
-  partition P set0 -> P = set0.
-Proof.
-  rewrite /partition => /and3P [] /eqP H1 _ H2.
-  case: (set_0Vmem P) => [// | [] X].
-  case: (set_0Vmem X) => [-> H3 | [] x Hx HX]; first by move: H2 => /negP.
-  have: x \in cover P by apply /bigcupP; exists X.
-  by rewrite H1 inE.
-Qed.
-
-Lemma pcycle_setP (s: {perm T}) x y :
-  y \in pcycle s x -> {i | y = (s ^+ i)%g x}.
-Proof.
-  rewrite pcycle_traject => H.
-  have:= H; rewrite -index_mem size_traject => Hlt.
-  exists (index y (traject s x #|pcycle s x|)).
-  move: Hlt => /(nth_traject s)/(_ x); rewrite (nth_index _ H) => {H} {1}->.
-  elim: (index _ _) => [|n IHn] /=; first by rewrite expg0 perm1.
-  by rewrite expgSr permM IHn.
-Qed.
-
-Lemma pcycleP (s: {perm T}) x y :
-  reflect (exists i, y = (s ^+ i)%g x) (y \in pcycle s x).
-Proof.
-  apply (iffP idP) => [/pcycle_setP [i Hi] | [i ->]]; first by exists i.
-  exact: mem_pcycle.
-Qed.
-
-
-Lemma enum_eq0P (s : {set T}):
-  reflect (enum s = [::]) (s == set0).
->>>>>>> a3b83249
-Proof.
-  rewrite /F => x.
-  by case: (H x) => y.
-Qed.
-
-End bla.
-  
 
 
 Section PermCycles.
@@ -562,596 +485,4 @@
     by apply /imsetP; exists X; rewrite -Hprod.
 Qed.
 
-End PermCycles.
-<<<<<<< HEAD
-=======
-
-
-Section cycle_type.
-
-Local Definition geq_total : total geq :=
-  fun x y => leq_total y x.
-Local Definition geq_trans : transitive geq :=
-  fun x y z H1 H2 => leq_trans H2 H1.
-Local Definition anti_geq : antisymmetric geq :=
-  fun x y H => esym (anti_leq H).
-Local Definition perm_sort_geq :=
-  perm_sortP geq_total geq_trans anti_geq.
-
-Variable T : finType.
-Implicit Types (s t : {perm T}) (n : nat).
-
-Definition set_partition_shape (s : {set {set T}}) :=
-  sort geq [seq #|(x: {set T})| | x <- enum s].
-
-Lemma is_part_sortedE sh :
-  (is_part sh) = (sorted geq sh) && (0 \notin sh).
-Proof.
-  apply/idP/andP => [Hpart|].
-  - split.
-    + apply/sorted1P => i _.
-      by move: Hpart=> /is_partP [_]; apply.
-    + move: Hpart; elim: sh => [// | s0 sh IHsh] Hpart.
-      rewrite inE negb_or eq_sym.
-      have /= -> /= := (part_head_non0 Hpart).
-      by apply IHsh; move: Hpart => /andP [].
-  - move=> [/sorted1P Hsort Hnotin].
-    apply/is_partP; split => [| i].
-    + case: sh Hnotin {Hsort} => [// | s0 sh].
-      rewrite inE negb_or eq_sym => /andP [Hs0 Hnot] /=.
-      elim: sh s0 Hs0 Hnot => [// | s1 sh IHsh] s0 _.
-      rewrite inE negb_or eq_sym /= => /andP [].
-      exact: IHsh.
-    + case: (ltnP i.+1 (size sh)) => Hsz; first exact: Hsort.
-      by rewrite (nth_default _ Hsz).
-Qed.
-
-Lemma set_partition_shapeP (s : {set {set T}}) D :
-  partition s D -> is_part_of_n #|D| (set_partition_shape s).
-Proof.
-  rewrite /set_partition_shape => /and3P [/eqP Hcov Htriv Hnon0].
-  rewrite /is_part_of_n /= is_part_sortedE.
-  apply/and3P; split.
-  - have:= perm_sort geq  [seq #|(x: {set T})| | x <- enum s].
-    move=> /perm_eqlP/perm_sumn ->.
-    rewrite -sumnE big_map -big_enum.
-    move: Htriv; rewrite /trivIset => /eqP ->.
-    by rewrite Hcov.
-  - apply sort_sorted => m n /=; exact: leq_total.
-  - move: Hnon0; apply contra.
-    rewrite mem_sort => /mapP [] x.
-    by rewrite mem_enum => Hx /esym/cards0_eq <-.
-Qed.
-
-Definition cycle_type_seq (s : {perm T}) := set_partition_shape (pcycles s).
-
-Lemma cycle_type_partn s:
-  is_part_of_n #|T| (cycle_type_seq s).
-Proof.
-  rewrite /cycle_type_seq -cardsT; apply set_partition_shapeP.
-  exact: partition_pcycles.
-Qed.
-
-
-Definition cycle_type (s : {perm T}) := IntPartN (cycle_type_partn s).
-
-
-(* Are the following definition and two lemmas really useful ? *)
-Definition card_support_cycles (s : {perm T}) :=
-  [seq #|(C : {set T})| | C in support_cycles s].
-
-Lemma cycle_type_dec (s : {perm T}) :
-  let l := sort geq (card_support_cycles s) in
-  cycle_type_seq (s : {perm T}) = l ++ (nseq (#|T| - sumn l) 1).
-Proof.
-  rewrite /=.
-  have := perm_sort geq (card_support_cycles s) => /perm_eqlP /perm_sumn ->.
-  rewrite /card_support_cycles support_cycle_dec.
-  rewrite /cycle_type_seq/set_partition_shape.
-Admitted.
-
-Lemma support_cycle_type s t :
-  perm_eq (card_support_cycles s) (card_support_cycles t) ->
-    cycle_type s = cycle_type t.
-Proof.
-  move=> Heq; apply val_inj; rewrite /= !cycle_type_dec.
-  rewrite (_ : sort geq (card_support_cycles s) =
-               sort geq (card_support_cycles t)) //.
-  by apply/perm_sort_geq.
-Qed.
-
-
-Lemma conjg_cycle s a :
-  (<[s]> :^ a = <[s ^ a]>)%g.
-Proof.
-  apply /setP => x.
-  apply /imsetP/cycleP => [[x0 /cycleP [i] ->] ->|[i] ->].
-  - by exists i; exact: conjXg.
-  - by exists (s ^+i)%g; [apply /cycleP; exists i|rewrite conjXg].
-Qed.
-
-Lemma pcycle_conjg s a x :
-  pcycle ((s ^ a)%g) (a x) = [set a y | y in pcycle s x].
-Proof.
-  rewrite !pcycleE; apply /setP => y.
-  apply /idP/imsetP => [|[x0] Hx0 ->].
-  - rewrite -conjg_cycle => Hy.
-    exists ((a ^-1)%g y); last by rewrite permKV.
-    move: Hy; rewrite {1}(_: y = a ((a ^-1)%g (y))); last by rewrite permKV.
-    by rewrite -{1}apermE orbit_conjsg.
-  - by rewrite -conjg_cycle -apermE orbit_conjsg.
-Qed.
-
-
-Lemma pcycles_conjg s a :
-  pcycles (s ^ a)%g = [set [set a y | y in (X : {set T})] | X in pcycles s].
-Proof.
-  apply /setP => X0.
-  apply /imsetP/imsetP => [[x _]|[x /imsetP [x0 _] ->] ->].
-  - rewrite (_: x = a ((a ^-1)%g (x))); last by rewrite permKV.
-    rewrite pcycle_conjg => ->.
-    exists (pcycle s ((a^-1)%g x)) => //.
-    by apply /imsetP; exists ((a^-1)%g x).
-  - exists (a x0) => //.
-    by rewrite pcycle_conjg.
-Qed.
-
-Require Import ordcast. (* for imset_inj TODO : move in tools *)
-
-Lemma cycle_type_of_conjg s a:
-  cycle_type (s ^ a)%g = cycle_type s.
-Proof.
-  apply esym; apply val_inj => /=.
-  rewrite /cycle_type_seq.
-  rewrite pcycles_conjg; apply/perm_sort_geq.
-  have -> : [seq #|(x : {set T})| | x <- enum (pcycles s)] =
-            [seq #|[set a y | y in (x : {set T})]| | x <- enum (pcycles s)].
-    by apply eq_map => x;  apply esym; apply card_imset; exact: perm_inj.
-  rewrite (map_comp (fun x : {set T} => #|x|)); apply perm_map.
-  apply uniq_perm_eq.
-  - rewrite map_inj_uniq; first exact: enum_uniq.
-    apply imset_inj; exact: perm_inj.
-  - exact: enum_uniq.
-  - move=> x; rewrite mem_enum.
-    apply/mapP/imsetP => [] [x0].
-    + by rewrite mem_enum => Hx0 -> {x}; exists x0.
-    + by move=> Hx0 -> {x}; exists x0; rewrite ?mem_enum.
-Qed.
-
-Lemma conjg_of_cycle s a:
-  is_cycle s -> is_cycle (s ^ a)%g.
-Proof.
-  move => /cards1P [X] HX.
-  apply /cards1P; exists [set a x | x in X].
-  apply /setP => y.
-  rewrite !inE.
-  apply /andP/eqP => [| -> ]; rewrite pcycles_conjg.
-  - move => [/imsetP [Y HY ->]].
-    rewrite card_imset => Hcard; last by exact: perm_inj.
-    have: Y \in psupport s by  rewrite inE; apply /andP.
-    by rewrite HX inE => /eqP ->.
-  - have: X \in [set X] by rewrite inE.
-    rewrite -{}HX inE => /andP [HX1 HX2].
-    split; first by apply /imsetP; exists X.
-    by rewrite card_imset //; exact: perm_inj.
-Qed.
-
-Lemma support_conjg s a:
-  support (s ^ a) = [set a x | x in support s].
-Proof.
-  apply /setP => x.
-  rewrite in_support; apply /idP/imsetP => [|[x0]].
-  - rewrite conjgE !permM => /eqP Hx.
-    exists (a^-1 x)%g; last by rewrite -permM mulVg perm1.
-    rewrite in_support; apply /eqP => Hx'.
-    by move : Hx; rewrite Hx'; rewrite -permM mulVg perm1.
-  - rewrite in_support => Hx0 ->.
-    rewrite conjgE -!permM mulKVg permM.
-    move: Hx0; apply contra => /eqP Hx0.
-    by apply /eqP; apply (perm_inj Hx0).
-Qed.
-
-
-Lemma card_support_conjg s a:
-  #|support s| = #|support (s ^ a)%g|.
-Proof.
-  rewrite support_conjg.
-  apply esym; apply card_imset.
-  by exact: perm_inj.
-Qed.
-
-Lemma disjoint_imset (f: T -> T) (A B : {set T}):
-  injective f ->
-  [disjoint A & B] -> [disjoint [set f x | x in A] & [set f x | x in B]].
-Proof.
-  rewrite -!setI_eq0 => Hinj /eqP Hdisj.
-  rewrite -imsetI; last by move=> x y _ _; exact: Hinj.
-  by rewrite imset_eq0 Hdisj.
-Qed.
-
-Lemma conjg_of_disjoint_supports (A : {set {perm T}}) a:
-  disjoint_supports A -> disjoint_supports [set (s ^ a)%g | s in A].
-Proof.
-  move => [/trivIsetP Hdisj Hinj].
-  split => [|x1 x2 /imsetP [s1 Hs1 ->] /imsetP [s2 Hs2 ->]].
-  - apply /trivIsetP => B1 B2.
-    move => /imsetP [x1 /imsetP [s1 Hs1 ->] -> {x1}].
-    move => /imsetP [x2 /imsetP [s2 Hs2 ->] -> {x2}].
-    rewrite !support_conjg => Hdiff.
-    apply disjoint_imset; first exact: perm_inj.
-    apply: Hdisj; try exact: mem_imset.
-    by move: Hdiff; apply contra => /eqP ->.
-  - rewrite !support_conjg => Hsupp.
-    rewrite (_ : s1 = s2) //; apply Hinj => //.
-    apply /setP => x; apply /idP/idP => Hx.
-    + have:= mem_imset a Hx.
-      by rewrite Hsupp => /imsetP [y] Hy /perm_inj ->.
-    + have:= mem_imset a Hx.
-      by rewrite -Hsupp => /imsetP [y] Hy /perm_inj ->.
-Qed.
-
-Import finmodule.FiniteModule morphism.
-
-Lemma cycle_dec_of_conjg s a:
-  [set (c ^ a)%g | c in cycle_dec s] = cycle_dec (s ^ a)%g.
-Proof.
-  have abel : abelian <<[set (c ^ a)%g | c in cycle_dec s]>>.
-    apply abelian_disjoint_supports.
-    apply: conjg_of_disjoint_supports.
-    exact: disjoint_cycle_dec.
-  apply: uniqueness_cycle_dec; constructor => [x /imsetP [x0 Hx0 ->]||].
-  - apply: conjg_of_cycle; apply: is_cycle_dec.
-    exact: Hx0.
-  - apply: conjg_of_disjoint_supports.
-    exact: disjoint_cycle_dec.
-  - rewrite [LHS](_ : _ =
-      val (\sum_(i in [set (c ^ a)%g | c in cycle_dec s]) fmod abel i)%R);
-      first last.
-      rewrite -(morph_prod [morphism of fmod abel]);
-        last by move=> i; exact: mem_gen.
-      rewrite -[LHS](fmodK abel) //.
-      by apply group_prod => i; exact: mem_gen.
-    rewrite big_imset /=; last by move=> x y _ _; exact: conjg_inj.
-    rewrite -(morph_prod [morphism of fmod abel]); first last.
-      move=> i Hi; apply mem_gen; exact: mem_imset.
-    rewrite fmodK; first last.
-      apply group_prod => i Hi; apply mem_gen; exact: mem_imset.
-    by rewrite -conjg_prod cycle_decE.
-Qed.
-
-(* Ici il faut ayant supposé cycle_type s = cycle_type t, construire un
-bijection entre pcycles s et pcycles t *)
-
-Definition slice_part (P : {set {set T}}) :=
- SlicedSet set0 P (fun x : {set T} => #|x|).
-
-Definition slpcycles s := slice_part (pcycles s).
-
-Lemma slice_slpcycleE s i :
-  #|slice (slpcycles s) i| = count_mem i (cycle_type s).
-Proof.
-  rewrite /cycle_type /slice /cycle_type_seq /set_partition_shape /=.
-  rewrite [RHS](_ : _ =
-      (count_mem i) [seq #|(x : {set _})| | x <- enum (pcycles s)]);
-      last by apply/perm_eqP/perm_eqlP; exact: perm_sort.
-  rewrite cardE /enum_mem -enumT /=.
-  rewrite size_filter count_map count_filter.
-  apply eq_count => C /=; apply/imsetP/idP => [[X] | HC].
-  - by rewrite inE andbC => H ->.
-  - by exists C => //; rewrite inE andbC.
-Qed.
-
-Lemma cycle_type_eq s t:
-  cycle_type s = cycle_type t ->
-    forall i, #|slice (slpcycles s) i| = #|slice (slpcycles t) i|.
-Proof. by move=> H i; rewrite !slice_slpcycleE H. Qed.
-
-Definition conjg_pcycles s t :=
-  bij (U := slpcycles s) (slpcycles t).
-
-Lemma conjg_pcyclesP s t:
-  cycle_type s = cycle_type t ->
-  [/\ {in slpcycles s &, injective (conjg_pcycles (s := s) t)},
-   [set (conjg_pcycles t x) | x in (slpcycles s)] = slpcycles t &
-   {in (slpcycles s), forall x, #|(conjg_pcycles t x)| = #|x| } ].
-Proof. by move => /cycle_type_eq; exact: bijP. Qed.
-
-From mathcomp Require Import div.
-
-Lemma pcycle_mod s x i:
-  (s ^+ i)%g x = (s ^+ (i %% #|pcycle s x|))%g x.
-Proof.
-  rewrite {1}(divn_eq i #|pcycle s x|) expgD permM; congr aperm.
-  elim: (i %/ #|pcycle s x|) => [| {i} i IHi].
-  - by rewrite mul0n expg0 perm1.
-  - by rewrite mulSnr expgD permM IHi permX; exact: iter_pcycle.
-Qed.
-
-Lemma eq_in_pcycle s x i j :
-  ((s ^+ i)%g x == (s ^+ j)%g x) = (i == j %[mod #|pcycle s x|]).
-Proof.
-  apply/idP/idP.
-  - rewrite [X in X == _]pcycle_mod [X in _ == X]pcycle_mod !permX.
-    have HC : 0 < #|pcycle s x|.
-      rewrite card_gt0; apply/set0Pn; exists x; exact: pcycle_id.
-    rewrite -!(nth_traject _ (ltn_pmod _ HC)).
-    rewrite nth_uniq // ?size_traject ?ltn_pmod //.
-    exact: uniq_traject_pcycle.
-  - by move=> /eqP H; apply/eqP; rewrite [LHS]pcycle_mod [RHS]pcycle_mod H.
-Qed.
-
-Definition canpcycle s x := odflt x [pick y in pcycle s x].
-
-Lemma canpcycleP s x : x \in pcycle s (canpcycle s x).
-Proof.
-  rewrite /canpcycle /= pcycle_sym.
-  case: pickP => [x0 //|].
-  by move => /(_ x) /=; rewrite pcycle_id.
-Qed.
-
-Lemma canpcycleE s x y :
-  x \in pcycle s y -> canpcycle s x = canpcycle s y.
-Proof.
-  move=> H; have:= H; rewrite /canpcycle -eq_pcycle_mem => /eqP ->.
-  case: pickP => [x0 //|].
-  by move => /(_ y) /=; rewrite pcycle_id.
-Qed.
-
-Lemma pcycleE (s: {perm T}) x y :
-  y \in pcycle s x -> exists i, y == (s ^+ i)%g x.
-Proof.
-  move=> /pcycleP H.
-  move: H => [i Hi]; exists i; by rewrite Hi.
-Qed.
-
-Definition indpcycle s (x : T) : nat := ex_minn (pcycleE (canpcycleP s x)).
-
-Lemma indpcycleP s x : ((s ^+ (indpcycle s x)) (canpcycle s x))%g = x.
-Proof. rewrite /indpcycle; by case: ex_minnP => i /eqP. Qed.
-
-(* The image of the cycle of x *)
-Definition imcycle s t :=
-  let pbij := (@conjg_pcycles s t) in
-  fun (x : T) => pbij (pcycle s x).
-
-(* The canonical element of the image of the cycle of x *)
-Definition conjbijcan s t x :=
-    odflt x [pick y in imcycle s t x].
-
-Definition conjbij s t x :=
-    ((t ^+ (indpcycle s x)) (conjbijcan s t x))%g.
-
-Section EqCycleType.
-
-Variable s t : {perm T}.
-Hypothesis Heq : cycle_type s = cycle_type t.
-
-Lemma mem_imcycle x : imcycle s t x \in pcycles t.
-Proof.
-  move: Heq => /conjg_pcyclesP [] /= _ Himage _.
-  by rewrite -Himage /imcycle; apply mem_imset; apply mem_imset.
-Qed.
-
-Lemma imcycle_perm i x : imcycle s t ((s ^+ i)%g x) = imcycle s t x.
-Proof. by rewrite /imcycle pcycle_perm. Qed.
-
-Lemma pcycle_conjbijcan x : pcycle t (conjbijcan s t x) = imcycle s t x.
-Proof.
-  rewrite /conjbijcan /=.
-  have:= mem_imcycle x => /imsetP [y0 _ ->].
-  case: pickP => [/= y|].
-  - by rewrite -eq_pcycle_mem => /eqP ->.
-  - by move=> /(_ y0); rewrite pcycle_id.
-Qed.
-
-Lemma card_imcycle x : #|imcycle s t x| = #|pcycle s x|.
-Proof.
-  rewrite /imcycle.
-  move: Heq => /conjg_pcyclesP [_ _ /=]; apply.
-  exact: mem_imset.
-Qed.
-
-
-Lemma conjbijcan_perm i x :
-  conjbijcan s t ((s ^+ i)%g x) = conjbijcan s t x.
-Proof.
-  rewrite /conjbijcan imcycle_perm.
-  have:= mem_imcycle x => /imsetP [y0 _ ->].
-  by case: pickP => // /(_ y0); rewrite pcycle_id.
-Qed.
-
-
-Lemma conjbijP x : conjbij s t (s x) = t (conjbij s t x).
-Proof.
-  rewrite /conjbij -{4}(expg1 s) conjbijcan_perm.
-  have := card_imcycle x; rewrite -pcycle_conjbijcan.
-  move: (conjbijcan s t x) => y H.
-  apply/eqP; rewrite -permM -expgSr eq_in_pcycle {}H.
-  have:= canpcycleP s x; rewrite -eq_pcycle_mem => /eqP ->.
-  rewrite -eq_in_pcycle.
-  rewrite expgSr permM indpcycleP.
-  have:= mem_pcycle s 1 x; rewrite expg1 => /canpcycleE <-.
-  by rewrite indpcycleP.
-Qed.
-
-
-Lemma canpcycle_conjbij x : canpcycle t (conjbij s t x) = conjbijcan s t x.
-Proof.
-  rewrite /conjbij /conjbijcan /canpcycle pcycle_perm.
-  set defim := odflt x [pick y in imcycle s t x ].
-  have:= erefl defim; rewrite {1 3 4 5}/defim.
-  case: pickP => [im Him | Habs] /=.
-  - rewrite {}/defim => Hdefim.
-    rewrite /canpcycle (_ : [pick y in  _] = some im) //.
-    rewrite [LHS](_ : _ = [pick y in imcycle s t x]); first last.
-      apply eq_pick => y /=; congr (y \in _).
-      have:= mem_imcycle x => /imsetP [y0 _ Hy0].
-      by move: Him; rewrite Hy0 /= -eq_pcycle_mem => /eqP ->.
-    rewrite Hdefim.
-    by case: pickP => // /(_ im); rewrite Him.
-  - exfalso; move: Habs.
-    have:= mem_imcycle x => /imsetP [y _ ->] /(_ y).
-    by rewrite pcycle_id.
-Qed.
-
-Lemma indpcycle_conjbij x :
-   indpcycle t (conjbij s t x) = indpcycle s x.
-Proof.
-  apply eq_ex_minn => i.
-  rewrite {1}/conjbij canpcycle_conjbij eq_in_pcycle pcycle_conjbijcan.
-  rewrite card_imcycle -{4}(indpcycleP s x) eq_in_pcycle.
-  suff -> : pcycle s x = pcycle s (canpcycle s x) by [].
-  apply/eqP; rewrite eq_pcycle_mem; exact: canpcycleP.
-Qed.
-
-End EqCycleType.
-
-
-Lemma conjbijK s t :
-  cycle_type s = cycle_type t -> cancel (conjbij s t) (conjbij t s).
-Proof.
-  rewrite /conjbij => Heq x; have Heqs := esym Heq.
-  rewrite conjbijcan_perm //.
-  have -> : (conjbijcan t s (conjbijcan s t x)) = canpcycle s x.
-    rewrite -canpcycle_conjbij //; apply canpcycleE.
-    rewrite /conjbij -eq_pcycle_mem pcycle_perm.
-    rewrite pcycle_conjbijcan //.
-    rewrite /imcycle pcycle_conjbijcan // /imcycle.
-    rewrite /conjg_pcycles bijK //=.
-    - move=> i; exact: cycle_type_eq.
-    - exact: mem_imset.
-  suff -> : indpcycle t ((t ^+ indpcycle s x)%g (conjbijcan s t x)) =
-            indpcycle s x.
-    by rewrite indpcycleP.
-  by rewrite -/(conjbij s t x) indpcycle_conjbij.
-Qed.
-
-Lemma conjbij_inj s t : cycle_type s = cycle_type t -> injective (conjbij s t).
-Proof. move=> /conjbijK H; exact: can_inj. Qed.
-
-Theorem conj_permP s t :
-  reflect (exists c, t = (s ^ c)%g) (cycle_type s == cycle_type t).
-Proof.
-  apply (iffP eqP) => [Heq | [x ->]].
-  - pose c := perm (conjbij_inj Heq); exists c.
-    rewrite -permP => x.
-    by rewrite !permM permE conjbijP // -(permE (conjbij_inj Heq)) permKV.
-  - by rewrite cycle_type_of_conjg.
-Qed.
-
-Lemma classes_of_permP s t:
-  reflect (t \in (s ^: [set: {perm T}])%g) (cycle_type s == cycle_type t).
-Proof.
-  apply (iffP (conj_permP s t)) => [[c ->] |].
-  - by apply: mem_imset; rewrite inE.
-  - by move=> /imsetP [c Hc ->]; exists c.
-Qed.
-
-
-(* Lemma cycle_type réalise une bijection de classes [set: {perm T}] sur enum_partn (#|T|) *)
-
-(*
-The action of the permutation (n, n+1, ... ,n+l-1) on (enum T)
-*)
-
-Definition cyclefun_of (n l : nat) : T -> T :=
-  fun x =>
-    let i := index x (enum T) in
-    if n <= i < n+l-1 then (nth x (enum T) (i+1))
-    else if i == n+l-1 then (nth x (enum T) n)
-         else x.
-
-Lemma injective_cyclefun_of n l:
-  injective (cyclefun_of n l).
-Proof.
-  move => x1 x2.
-  rewrite /cyclefun_of.
-  case: leqP; rewrite ?andbT ?andbF.
-      case: (boolP (n <= index x2 (enum T) < n+l-1)).
-  admit.
-Admitted.
-
-Definition cycle_of n l : {perm T} :=
-  perm (@injective_cyclefun_of n l).
-
-Lemma cycle_ofP n l : n + l <= #|T| -> is_cycle (cycle_of n l).
-Proof.
-  admit.
-Admitted.
-
-Lemma support_cycle_of n l :
-  n + l <= #|T| ->
-    (support (cycle_of n l) = [set x | n <= index x (enum T) <= n+l-1]).
-Proof.
-  admit.
-Admitted.
-
-Definition cycle_dec_of_part (part : seq nat) : seq {perm T} :=
-  let pp := [seq i | i <- part & i > 1] in
-  mkseq (fun i => cycle_of (part_sum pp i) (nth 0 pp i)) (size pp).
-(*
-Fixpoint perm_of_part_rec (part : seq nat) (n : nat) : seq {perm T} :=
-  match part with
-  | [::] => [::]
-  | a :: l1 =>
-    if a == 1 then (perm_of_part_rec l1 n.+1)
-    else (cycle_of n a) :: (perm_of_part_rec l1 (a + n))
-  end.
-
-*)
-
-Definition parts_of_part (part : seq nat) : {set {set T}} :=
-  [set C in [seq [set x in X] | X <- reshape part (enum T)]].
-
-(*
-Definition parts_of_part (part : seq nat) : {set {set T}} :=
-  \bigcup_(S in [seq [set x in X] | X <- reshape part (enum T)]) [set S].
-
-Definition parts_of_part (part : seq nat) : {set {set T}} :=
-  \bigcup_(X <- reshape part (enum T)) [set [set x in X]].
-
-Definition parts_of_part (part : seq nat) : {set {set T}} :=
-  [set [set x in (X : seq T)] | X in reshape part (enum T)].
-  \prod_(c <- cycle_dec_of_part part) c.
-*)
-
-Definition perm_of_part (part : seq nat) : {perm T} :=
-  \prod_(c <- cycle_dec_of_part part) c.
-
-(*
-Lemma perm_of_part_recP (part : intpartn #|T|) c :
-  c \in perm_of_part_rec part 0 -> exists n l, n+l <= #|T| /\ c = cycle_of n l.
-Proof.
-  admit.
-Admitted.
-
-
-Lemma blabla (part : intpartn #|T|) :
-  [set i in perm_of_part_rec part 0] = cycle_dec (perm_of_part part).
-Proof.
-  apply uniqueness_cycle_dec => [C||]; last rewrite /perm_of_part.
-  - by rewrite inE => /perm_of_part_recP [n [l [/cycle_ofP Hcy] ->]].
-  - split.
-    + apply /trivIsetP => A B.
-      move => /imsetP [CA]; rewrite inE => /perm_of_part_recP [n1 [l1 [H1 ->] ->]].
-      move => /imsetP [CB]; rewrite inE => /perm_of_part_recP [n2 [l2 [H2 ->] ->]].
-      rewrite !support_cycle_of //.
-      admit. (*besoin de plus de précisions sur qui sont n et l, par rapport a la partition initiale*)
-    + move => C1 C2.
-      rewrite inE => /perm_of_part_recP [n1 [l1 [H1 ->]]]. 
-      rewrite inE => /perm_of_part_recP [n2 [l2 [H2 ->]]]. 
-      rewrite !support_cycle_of // => /setP Heq.
-      have : n1 = n2 /\ l1 = l2.
-        admit.
-      by move => [-> ->].
-  - admit. (*big_imset, encore ...*)
-Admitted.
-
-Lemma perm_of_partE (part : intpartn #|T|) : cycle_type (perm_of_part part) = part.
-Proof.
-  admit.
-Admitted.
-
-======================= *)
-End cycle_type.
->>>>>>> a3b83249
+End PermCycles.