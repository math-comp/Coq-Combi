--- conflicted
+++ resolved
@@ -28,44 +28,13 @@
 Unset Strict Implicit.
 Unset Printing Implicit Defensive.
 
-<<<<<<< HEAD
-=======
-Reserved Notation "{ 'mpoly' T [ n ] }"
-  (at level 0, T, n at level 2, format "{ 'mpoly'  T [ n ] }").
-Reserved Notation "''X_' i"
-  (at level 8, i at level 2, format "''X_' i").
-
->>>>>>> 1e058f88
 Local Open Scope ring_scope.
 Import GRing.Theory.
 
 
-Section MPoly.
+Section Poly.
 
 Variable R : comRingType.
-<<<<<<< HEAD
-=======
-
-Fixpoint multpoly n :=
-  if n is n'.+1 then poly_comRingType (multpoly n') else R.
-
-Fixpoint vari n : 'I_n -> multpoly n :=
-  if n is n'.+1 then
-    fun i : 'I_n'.+1 =>
-      if unliftP ord0 i is UnliftSome j _ then (vari j)%:P
-      else 'X
-  else fun _ => 1.
-
-End MPoly.
-
-Notation "{ 'mpoly' T [ n ] }" := (multpoly T n).
-Notation "'X_ i"        := (vari _ i).
-
-
-Section Poly.
-
-Variable R : comRingType.
->>>>>>> 1e058f88
 Variable n : nat.
 
 Definition commword (w : seq 'I_n) : {mpoly R[n]} := \prod_(i <- w) 'X_i.
@@ -115,10 +84,7 @@
 
 End Poly.
 
-<<<<<<< HEAD
-=======
-
->>>>>>> 1e058f88
+
 Section FinSets.
 
 Variable n : nat.
