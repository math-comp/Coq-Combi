(******************************************************************************)
(*       Copyright (C) 2014 Florent Hivert <florent.hivert@lri.fr>            *)
(*                                                                            *)
(*  Distributed under the terms of the GNU General Public License (GPL)       *)
(*                                                                            *)
(*    This code is distributed in the hope that it will be useful,            *)
(*    but WITHOUT ANY WARRANTY; without even the implied warranty of          *)
(*    MERCHANTABILITY or FITNESS FOR A PARTICULAR PURPOSE.  See the GNU       *)
(*    General Public License for more details.                                *)
(*                                                                            *)
(*  The full text of the GPL is available at:                                 *)
(*                                                                            *)
(*                  http://www.gnu.org/licenses/                              *)
(******************************************************************************)
Require Import ssreflect ssrfun ssrbool eqtype ssrnat seq fintype.
Require Import tuple finfun finset bigop ssralg.
Require Import ssrcomplements poset freeg bigenough mpoly.

Require Import tools ordtype partition Yamanouchi std tableau stdtab.
Require Import Schensted congr plactic stdplact Yam_plact Greene_inv shuffle.

(******************************************************************************)
(* The main goal of this file is to lift the multiplication of multivariate   *)
(* polynomials to the non commutative setting.                                *)
(******************************************************************************)

Set Implicit Arguments.
Unset Strict Implicit.
Unset Printing Implicit Defensive.

Local Open Scope ring_scope.
Import GRing.Theory.

<<<<<<< HEAD

Section Poly.
=======
Section MPoly.

Variable R : comRingType.

Fixpoint multpoly n :=
  if n is n'.+1 then poly_comRingType (multpoly n') else R.

Fixpoint vari n : 'I_n -> multpoly n :=
  if n is n'.+1 then
    fun i : 'I_n'.+1 =>
      if unliftP ord0 i is UnliftSome j _ then (vari j)%:P
      else 'X
  else fun _ => 1.

End MPoly.

Notation "{ 'mpoly' T [ n ] }" := (multpoly T n).
Notation "'X_ i"        := (vari _ i).


Section CommutativeImage.
>>>>>>> 7271e2fa

Variable R : comRingType.
Variable n : nat.

Definition commword (w : seq 'I_n) : {mpoly R[n]} := \prod_(i <- w) 'X_i.

Lemma perm_eq_commword (u v : seq 'I_n) : perm_eq u v -> commword u = commword v.
Proof. by apply: eq_big_perm. Qed.

Lemma commword_morph (u v : seq 'I_n) : commword (u ++ v) = (commword u) * (commword v).
Proof. by rewrite /commword big_cat. Qed.

Lemma commtuple_morph d1 d2 (u : d1.-tuple 'I_n) (v : d2.-tuple 'I_n) :
  commword (cat_tuple u v) = (commword u) * (commword v).
Proof. by rewrite commword_morph. Qed.

Local Notation homlang d := {set d.-tuple 'I_n}.

Definition polylang d (s : homlang d) := \sum_(w in s) commword w.

Definition catlang d1 d2 (s1 : homlang d1) (s2 : homlang d2) : homlang (d1 + d2) :=
 [set cat_tuple w1 w2 | w1 in s1, w2 in s2].

Lemma cat_tuple_inj d1 d2 (u x : d1.-tuple 'I_n) (v y : d2.-tuple 'I_n) :
  cat_tuple u v = cat_tuple x y -> (u, v) = (x, y).
Proof.
  rewrite /cat_tuple => [] [] /eqP.
  rewrite eqseq_cat; last by rewrite !size_tuple.
  by move=> /andP [] /eqP/val_inj -> /eqP/val_inj ->.
Qed.

Lemma catlangM d1 d2 (s1 : homlang d1) (s2 : homlang d2) :
  polylang s1 * polylang s2 = polylang (catlang s1 s2).
Proof.
  rewrite /polylang /catlang mulr_suml.
  rewrite (@eq_bigr _ _ _ _ _ _ _ (fun u => \sum_(v in s2) commword (cat_tuple u v)));
    last by move=> u _; rewrite mulr_sumr; apply: eq_bigr => t _; by rewrite commword_morph.
  rewrite pair_big /=.
  rewrite (@eq_bigr _ _ _ _ _ _ _ (fun p => commword (cat_tuple p.1 p.2)));
    last by move=> [u v].
  rewrite -(@big_imset _ _ _ _ _ (fun p => cat_tuple p.1 p.2) _ commword) /=;
    last by move=> [u v] [x y] /= _ _; apply: cat_tuple_inj.
  apply: eq_bigl => w.
  apply/(sameP idP); apply(iffP idP).
  - move/imset2P => [] u v Hu Hv -> {w}.
    apply/imsetP; exists (u, v) => //=; by rewrite unfold_in /= Hu Hv.
  - move/imsetP => [] [u v] /=; rewrite unfold_in /= => /andP [] Hu Hv ->.
    by apply: mem_imset2.
Qed.

End CommutativeImage.

Notation homlang d := {set d.-tuple 'I_( _ )}.


Section TableauReading.

Variable A : ordType.

Definition is_tableau_of_shape_reading (sh : seq nat) (w : seq A) :=
  (size w == sumn sh) && (is_tableau (rev (reshape (rev sh) w))).
Definition is_tableau_of_shape_reading_RS (sh : seq nat) (w : seq A) :=
  (to_word (RS w) == w) && (shape (RS (w)) == sh).

Lemma is_tableau_of_shape_readingP (sh : seq nat) (w : seq A) :
  reflect
    (exists tab, [/\ is_tableau tab, shape tab = sh & to_word tab = w])
    (is_tableau_of_shape_reading sh w).
Proof.
  apply (iffP idP).
  - move=> /andP [] /eqP Hsz Htab.
    exists (rev (reshape (rev sh) w)); split => //.
    rewrite shape_rev -{2}(revK sh); congr (rev _).
    apply: reshapeKl; by rewrite sumn_rev Hsz.
    rewrite /to_word revK; apply: reshapeKr; by rewrite sumn_rev Hsz.
  - move=> [] tab [] Htab Hsh Hw; apply/andP; split.
    + by rewrite -Hw -size_to_word /size_tab Hsh.
    + rewrite -Hw /to_word -Hsh.
      by rewrite /shape -map_rev -/(shape _) flattenK revK.
Qed.

Lemma is_tableau_of_shape_reading_RSP (sh : seq nat) (w : seq A) :
  reflect
    (exists tab, [/\ is_tableau tab, shape tab = sh & to_word tab = w])
    (is_tableau_of_shape_reading_RS sh w).
Proof.
  apply (iffP idP).
  - move=> /andP [] /eqP HRS /eqP Hsh.
    exists (RS w); split => //; by apply is_tableau_RS.
  - move=> [] tab [] Htab Hsh Hw; apply/andP.
    have:= RS_tabE Htab; rewrite Hw => ->.
    by rewrite Hw Hsh.
Qed.

Lemma is_tableau_of_shape_reading_RSE sh :
  is_tableau_of_shape_reading sh =1 is_tableau_of_shape_reading_RS sh.
Proof.
  move=> w.
  apply (sameP idP); apply (iffP idP).
  - by move /is_tableau_of_shape_reading_RSP/is_tableau_of_shape_readingP.
  - by move /is_tableau_of_shape_readingP/is_tableau_of_shape_reading_RSP.
Qed.

End TableauReading.


Section Alphabet.

Variable n : nat.
Hypothesis Hnpos : n != 0%N.
Canonical Alph := Eval hnf in OrdType 'I_n (ord_ordMixin Hnpos).

Section Degree.

Variable d : nat.

(* set of tableaux words on 'I_n of a given shape *)
Definition tabwordshape (sh : intpartn d) : homlang d :=
  [set t : d.-tuple 'I_n | is_tableau_of_shape_reading sh t ].
(* set of tableaux words on 'I_n of a given Q-symbol *)
Definition freeSchur (Q : stdtabn d) : homlang d  :=
  [set t : d.-tuple 'I_n | (RStabmap t).2 == Q].

Lemma freeSchurP Q t : t \in freeSchur Q = (val t \in langQ Q).
Proof. by rewrite /freeSchur /langQ !inE /=. Qed.

Lemma size_RS_tuple (t : d.-tuple 'I_n) : size (to_word (RS t)) == d.
Proof. by rewrite -size_to_word-{2}(size_tuple t) size_RS. Qed.


(* Bijection freeSchur -> tabwordshape *)
Definition tabword_of_tuple (t : d.-tuple 'I_n) : d.-tuple 'I_n := Tuple (size_RS_tuple t).

Lemma perm_eq_tabword_of_tuple (t : d.-tuple 'I_n) : perm_eq t (tabword_of_tuple t).
Proof. rewrite /tabword_of_tuple /=; by apply: perm_eq_RS. Qed.

Lemma tabword_of_tuple_freeSchur_inj (Q : stdtabn d) :
  {in (freeSchur Q) &, injective tabword_of_tuple}.
Proof.
  move=> /= u v; rewrite /freeSchur !inE => /eqP Hu /eqP Hv H.
  have {H} /= H : tval (tabword_of_tuple u) = tval (tabword_of_tuple v) by rewrite H.
  case: (bijRStab Alph) => RSinv HK _.
  apply: val_inj; rewrite -[val u]HK -[val v]HK; congr (RSinv _).
  rewrite {RSinv HK} /RStab /=. apply: pqpair_inj => /=.
  have := is_tableau_RS u; have := is_tableau_RS v.
  move: Hu Hv H; rewrite -!RStabmapE /RStabmap.
  case RSmap => [pu qu] {u} /= ->; case RSmap => [pv qv] {v} /= -> Heq Hv Hu.
  by rewrite -(RS_tabE Hu) -(RS_tabE Hv) Heq.
Qed.

Lemma tabword_of_tuple_freeSchur (Q : stdtabn d) :
  [set tabword_of_tuple x | x in freeSchur Q] = tabwordshape (shape_deg Q).
Proof.
  rewrite /freeSchur /tabwordshape /tabword_of_tuple.
  apply/setP/subset_eqP/andP; split; apply/subsetP => w;
    rewrite !inE is_tableau_of_shape_reading_RSE /is_tableau_of_shape_reading_RS.
  - move/imsetP => [] t; rewrite inE => /eqP HQ Htmp.
    have /eqP := eq_refl (val w); rewrite {2}Htmp {Htmp} /= => Hw.
    rewrite Hw (RS_tabE (is_tableau_RS t)) eq_refl /= {w Hw}.
    by rewrite -HQ -!RStabmapE shape_RStabmapE.
  - move/andP => [] /eqP Hw /eqP Hsh; apply/imsetP.
    have Hpair : is_RStabpair ((RS w), val Q).
      by rewrite /is_RStabpair is_tableau_RS stdtabnP Hsh eq_refl.
    have Hpr : is_RSpair (RS w, yam_of_stdtab Q).
      have:= Hpair; rewrite /is_RStabpair /= => /andP [] -> /=.
      move=> /andP [] /yam_of_stdtabP -> /= /eqP ->.
      by rewrite shape_yam_of_stdtab.
    pose imw := (RStabinv (RSTabPair Hpair)).
    have Hsz : size (imw) == d.
      rewrite /imw /RStabinv /= -size_RS -RSmapE.
      rewrite (RSmapinv2K Hpr) /=.
      by rewrite size_RS size_tuple.
    exists (Tuple Hsz).
    + rewrite inE /= /imw.
      have := erefl (val (RSTabPair Hpair)).
      by rewrite -{2}(RStabinvK (RSTabPair Hpair)) /= => <-.
    + apply: val_inj => /=.
      rewrite /imw /RStabinv /= -Hw /=.
      congr (to_word _).
      by rewrite Hw -[RS (RSmapinv _ _)]RSmapE RSmapinv2K.
Qed.

End Degree.

Variable R : comRingType.

Definition Schur d (sh : intpartn d) : {mpoly R[n]} := polylang R (tabwordshape sh).

Definition rowpart d := if d is _.+1 then [:: d] else [::].
Fact rowpartnP d : is_part_of_n d (rowpart d).
Proof. case: d => [//= | d]; by rewrite /is_part_of_n /= addn0 eq_refl. Qed.
Definition rowpartn d : intpartn d := IntPartN (rowpartnP d).
Definition complete d : {mpoly R[n]} := Schur (rowpartn d).

Definition colpart d := ncons d 1%N [::].
Fact colpartnP d : is_part_of_n d (colpart d).
Proof.
  elim: d => [| d ] //= /andP [] /eqP -> ->.
  rewrite add1n eq_refl andbT /=.
  by case: d.
Qed.
Definition colpartn d : intpartn d := IntPartN (colpartnP d).
Definition elementary d : {mpoly R[n]} := Schur (colpartn d).

Lemma conj_rowpartn d : conj_intpartn (rowpartn d) = colpartn d.
Proof. apply val_inj => /=; rewrite /rowpart /colpart; by case: d. Qed.
Lemma conj_colpartn d : conj_intpartn (colpartn d) = rowpartn d.
Proof. rewrite -[RHS]conj_intpartnK; by rewrite conj_rowpartn. Qed.


(* Noncommutative lifting of Schur *)
Lemma Schur_freeSchurE d (Q : stdtabn d) :
  Schur (shape_deg Q) = polylang R (freeSchur Q).
Proof.
  rewrite /Schur -tabword_of_tuple_freeSchur.
  rewrite /polylang (big_imset _ (@tabword_of_tuple_freeSchur_inj _ Q)) /=.
  apply: eq_bigr => t _; apply: perm_eq_commword.
  rewrite perm_eq_sym; by apply: perm_eq_RS.
Qed.

Section SchurTab.

Variables (d1 d2 : nat).
Variables (Q1 : stdtabn d1) (Q2 : stdtabn d2).

Definition LRsupport :=
  [set Q : stdtabn (d1 + d2) | pred_LRtriple_fast Q1 Q2 Q ].

(* Noncommutative LR rule *)
Lemma free_LR_rule :
  catlang (freeSchur Q1) (freeSchur Q2) = \bigcup_(Q in LRsupport) freeSchur Q.
Proof.
  rewrite /catlang.
  apply/setP/subset_eqP/andP; split; apply/subsetP=> t.
  - move/imset2P => [] w1 w2.
    rewrite !freeSchurP /= => Hw1 Hw2 ->.
    have := conj Hw1 Hw2.
    rewrite LRtriple_cat_equiv // => [] [] H1 H2 [] Q [] Htriple /= Hcat.
    have := is_stdtab_of_n_LRtriple (stdtabnP Q1) (stdtabnP Q2) Htriple.
    rewrite !size_tab_stdtabn => HQ.
    apply/bigcupP; exists (StdtabN HQ).
      rewrite /LRsupport inE -LRtriple_fastE //.
      apply/LRtripleP => //; by apply: Htriple.
    by rewrite freeSchurP.
  - move/bigcupP => [] Q; rewrite /LRsupport freeSchurP inE => Htriple /= Ht.
    have Hsz1 : size (take d1 t) == d1.
      rewrite size_take size_tuple.
      case: d2 => [| d2']; first by rewrite addn0 ltnn.
      by rewrite addnS ltnS leq_addr.
    pose t1 := Tuple Hsz1.
    have Hsz2 : size (drop d1 t) == d2.
      by rewrite size_drop size_tuple addKn.
    pose t2 := Tuple Hsz2.
    have Hcat : t = cat_tuple t1 t2.
      apply: val_inj => /=; by rewrite cat_take_drop.
    have : (val t1 \in langQ Q1 /\ val t2 \in langQ Q2).
      rewrite LRtriple_cat_equiv // !size_tuple !size_tab_stdtabn //; split; try by [].
      exists Q; split.
      + apply/LRtripleP => //; by rewrite LRtriple_fastE.
      + by rewrite /= cat_take_drop.
    move=> [] /= Ht1 Ht2.
    apply/imset2P; apply: (Imset2spec (x1 := t1) (x2 := t2)).
    + by rewrite freeSchurP.
    + by rewrite freeSchurP.
    + apply: val_inj; by rewrite /= cat_take_drop.
Qed.

(* Commutative image of noncommutative LR rule *)
Theorem LR_rule_tab :
  Schur (shape_deg Q1) * Schur (shape_deg Q2) = \sum_(Q in LRsupport) (Schur (shape_deg Q)).
Proof.
  rewrite !Schur_freeSchurE catlangM free_LR_rule.
  rewrite -cover_imset /polylang.
  rewrite big_trivIset /=; first last.
    apply/trivIsetP => S1 S2.
    move => /imsetP [] T1; rewrite inE => HT1 -> {S1}.
    move => /imsetP [] T2; rewrite inE => HT2 -> {S2}.
    rewrite /freeSchur => Hdiff.
    rewrite /disjoint; apply/pred0P => w /=.
    rewrite !inE; apply: negbTE; move: Hdiff; apply: contra.
    by move=> /andP [] /eqP -> /eqP ->.

  rewrite (@eq_bigr _ _ _ _ _ _ _ (fun Q => polylang R (freeSchur Q))) /=;
    last by move=> w _; apply: Schur_freeSchurE.

  rewrite (big_setID [set set0]) /=.
  set A := (X in X + _); have HA : A = 0.
    rewrite /A (eq_bigr (fun x => 0)).
    + rewrite big_const; elim: (card _) => [//=| i IHi] /=; by rewrite IHi add0r.
    + move=> i; rewrite inE => /andP [] _; rewrite inE => /eqP ->.
      by rewrite /polylang big_set0.
  rewrite HA add0r {A HA}.

  rewrite (big_setID [set x | freeSchur x == set0]) /=.
  set A := (X in X + _); have HA : A = 0.
    rewrite /A (eq_bigr (fun x => 0)).
    + rewrite big_const; elim: (card _) => [//=| i IHi] /=; by rewrite IHi add0r.
    + move=> i; rewrite inE => /andP [] _; rewrite inE => /eqP ->.
      by rewrite /polylang big_set0.
  rewrite HA add0r {A HA}.

  rewrite -big_imset /=; first last.
    move=> T1 T2 /=.
    rewrite inE => /andP []; rewrite inE => /set0Pn [] x1 Hx1 _ _.
    move: Hx1; rewrite /freeSchur inE => /eqP Hx1.
    rewrite -setP => H; have := H x1; rewrite !inE Hx1.
    rewrite eq_refl => /esym/eqP.
    move=> Htmp; apply: val_inj; by rewrite /= Htmp.
  rewrite /polylang.

  apply: eq_bigl => s; rewrite !inE.
  apply/(sameP idP); apply(iffP idP).
  + move/imsetP => [] Q; rewrite 2!inE => /andP [] H1 H2 ->.
    by rewrite H1 /= mem_imset.
  + move=> /andP [] Hn0 /imsetP [] Q HQ Hs; subst s.
    by rewrite mem_imset //= inE HQ inE Hn0.
Qed.

End SchurTab.

Definition hyper_stdtab sh := RS (std (hyper_yam sh)).
Lemma hyper_stdtabP sh : is_stdtab (hyper_stdtab sh).
Proof. by rewrite /hyper_stdtab /= RSstdE std_is_std. Qed.

Lemma hyper_stdtabnP d (P : intpartn d) : is_stdtab_of_n d (hyper_stdtab P).
Proof.
  rewrite /is_stdtab_of_n /= hyper_stdtabP /= size_RS.
  rewrite size_std -evalseq_eq_size (evalseq_hyper_yam (intpartnP P)).
  by rewrite intpartn_sumn.
Qed.
Definition hyper_stdtabn d (P : intpartn d) := StdtabN (hyper_stdtabnP P).

Lemma shape_hyper_stdtabnP d (P : intpartn d) : shape (hyper_stdtabn P) = P.
Proof.
  rewrite shape_RS_std (shape_RS_yam (hyper_yamP (intpartnP P))).
  by rewrite (evalseq_hyper_yam (intpartnP P)).
Qed.
Lemma shaped_hyper_stdtabnP d (P : intpartn d) : shape_deg (hyper_stdtabn P) = P.
Proof. apply: val_inj => /=; exact: shape_hyper_stdtabnP. Qed.

Section Coeffs.

Variables d1 d2 : nat.
Variables (P1 : intpartn d1) (P2 : intpartn d2).

Definition LRtab_set (P : intpartn (d1 + d2)) :=
  [set Q in (LRsupport (hyper_stdtabn P1) (hyper_stdtabn P2)) | (shape Q == P)].
Definition LRtab_coeff (P : intpartn (d1 + d2)) := #|LRtab_set P|.


Theorem LRtab_coeffP :
  Schur P1 * Schur P2 = \sum_P (Schur P) *+ LRtab_coeff P.
Proof.
  rewrite /LRtab_coeff /LRtab_set.
  have := LR_rule_tab (hyper_stdtabn P1) (hyper_stdtabn P2).
  rewrite !shaped_hyper_stdtabnP => ->.
  move : (LRsupport _ _) => LR.
  rewrite (partition_big (@shape_deg (d1 + d2)) predT) //=.
  apply: eq_bigr => P _.
  rewrite (eq_bigr (fun i => (Schur P))); last by move=> T /andP [] _ /eqP ->.
  rewrite big_const.
  set c1 := card _; set c2 := card _.
  suff -> : c1 = c2 by elim: c2 => [//= | c IHc] /=; rewrite IHc mulrS.
  rewrite /c1 /c2 {c1 c2}.
  apply: eq_card => i /=.
  by rewrite unfold_in inE.
Qed.

Lemma size_RSmapinv2_yam d (Typ : ordType) (tab : seq (seq Typ)) (T : stdtabn d) :
  size (RSmapinv2 (tab, yam_of_stdtab T)) = d.
Proof.
  rewrite -{2}(size_tab_stdtabn T) -size_yam_of_stdtab // /RSmapinv2 /=.
  elim: (yam_of_stdtab _) tab => [//= | w0 w /= IHw] tab.
  case: (invinstabnrow _ _) => [tr lr].
  by rewrite size_rcons IHw.
Qed.


Section Bij_LRsupport.

Section ChangeUT.

Variable (U1 T1 : stdtabn d1) (U2 T2 : stdtabn d2).
Hypothesis Hsh1 : shape U1 = shape T1.
Hypothesis Hsh2 : shape U2 = shape T2.

Section TakeDrop.

Variable T : ordType.

Lemma RStabE (w : seq T) : (RStab w).1 = (RS w).
Proof. by rewrite RStabmapE. Qed.

Definition changeUT T1 T2 (w : seq T) : seq T :=
  (RSmapinv2 (RS (take d1 w), yam_of_stdtab T1)) ++
  (RSmapinv2 (RS (drop d1 w), yam_of_stdtab T2)).

Variable w : seq T.
Hypothesis Htake : shape (RS (take d1 w)) = shape U1.
Hypothesis Hdrop : shape (RS (drop d1 w)) = shape U2.

Lemma changeUtakeP : is_RStabpair (RS (take d1 w), val U1).
Proof. by rewrite /is_RStabpair is_tableau_RS Htake /= eq_refl andbT. Qed.
Lemma changeUdropP : is_RStabpair (RS (drop d1 w), val U2).
Proof. by rewrite /is_RStabpair is_tableau_RS Hdrop /= eq_refl andbT. Qed.
Lemma changeTtakeP : is_RStabpair (RS (take d1 w), val T1).
Proof. by rewrite /is_RStabpair is_tableau_RS Htake /= Hsh1 eq_refl andbT. Qed.
Lemma changeTdropP : is_RStabpair (RS (drop d1 w), val T2).
Proof. by rewrite /is_RStabpair is_tableau_RS Hdrop /= Hsh2 eq_refl andbT. Qed.

Lemma toDepRSPair (u : seq T) d (t : stdtabn d) (H : is_RStabpair (RS u, val t)) :
  RSmapinv2 (RS u, yam_of_stdtab t) = RStabinv (RSTabPair H).
Proof. by []. Qed.

Lemma plact_changeUT_take : take d1 (changeUT T1 T2 w) =Pl take d1 w.
Proof.
  rewrite /changeUT take_size_cat; last by rewrite /= size_RSmapinv2_yam.
  rewrite (toDepRSPair changeTtakeP).
  apply Sch_plact; apply/eqP.
  by rewrite -[LHS]RStabE RStabinvK //.
Qed.

Lemma plact_changeUT_drop : drop d1 (changeUT T1 T2 w) =Pl drop d1 w.
Proof.
  rewrite /changeUT drop_size_cat; last by rewrite /= size_RSmapinv2_yam.
  rewrite (toDepRSPair changeTdropP).
  apply Sch_plact; apply/eqP.
  by rewrite -[LHS]RStabE RStabinvK //.
Qed.

Lemma plact_changeUT : changeUT T1 T2 w =Pl w.
Proof.
  rewrite /changeUT -{3}(cat_take_drop d1 w).
  apply: (@congr_cat _ _ (@plactcongr_is_congr _) (@plactcongr_equiv _)).
  - by have:= plact_changeUT_take; rewrite /changeUT take_size_cat // size_RSmapinv2_yam.
  - by have:= plact_changeUT_drop; rewrite /changeUT drop_size_cat // size_RSmapinv2_yam.
Qed.

End TakeDrop.

Lemma changeUTK (T : ordType) (w : seq T) :
  (take d1 w) \in langQ U1 ->
  (drop d1 w) \in langQ U2 ->
  changeUT U1 U2 (changeUT T1 T2 w) = w.
Proof.
  rewrite !inE /= /changeUT => /eqP Htake /eqP Hdrop.
  rewrite ?take_size_cat ?drop_size_cat ?size_RSmapinv2_yam //.
  have Htk : shape (RS (take d1 w)) = shape U1.
     by rewrite -RStabmapE shape_RStabmapE Htake.
  have Hdp : shape (RS (drop d1 w)) = shape U2.
     by rewrite -RStabmapE shape_RStabmapE Hdrop.
  have -> : RS (RSmapinv2 (RS (take d1 w), yam_of_stdtab T1)) = RS (take d1 w).
    by rewrite (toDepRSPair (changeTtakeP _)) -RStabE RStabinvK /=.
  have -> : RS (RSmapinv2 (RS (drop d1 w), yam_of_stdtab T2)) = RS (drop d1 w).
    by rewrite (toDepRSPair (changeTdropP _)) -RStabE RStabinvK /=.
  rewrite -{3}(cat_take_drop d1 w); congr (_ ++ _).
  - move: Htake; rewrite /RStabmap /= -!RSmapE.
    case H : (RSmap (take d1 w)) => [Pt Qt] <- /=.
    rewrite stdtab_of_yamK -/((Pt, Qt).2) -H; last exact: is_yam_RSmap2.
    by rewrite RSmapK.
  - move: Hdrop; rewrite /RStabmap /= -!RSmapE.
    case H : (RSmap (drop d1 w)) => [Pt Qt] <- /=.
    rewrite stdtab_of_yamK -/((Pt, Qt).2) -H; last exact: is_yam_RSmap2.
    by rewrite RSmapK.
Qed.

Section DefBij.

Variable Q : stdtabn (d1 + d2).
Hypothesis HTriple : pred_LRtriple U1 U2 Q.
Let w := RSmapinv2 (yamtab (shape Q), yam_of_stdtab Q).

Lemma RSpairyamQ : is_RSpair (yamtab (shape Q), yam_of_stdtab Q).
Proof.
  rewrite /= yamtabP /=; last by apply: is_part_sht; exact: stdtabP.
  by rewrite yam_of_stdtabP //= shape_yam_of_stdtab // shape_yamtab.
Qed.

Definition fun_LRsupport :=
  (RStab (changeUT T1 T2 (RSmapinv2 (yamtab (shape Q), yam_of_stdtab Q)))).2.

Lemma bij_LRsupportP : is_stdtab_of_n (d1 + d2) fun_LRsupport.
Proof.
  rewrite /is_stdtab_of_n /= /fun_LRsupport.
  apply/andP; split; first exact: is_stdtab_RStabmap2.
  rewrite /size_tab /= -shape_RStabmapE RStabmapE -/(size_tab _) size_RS size_cat.
  by rewrite !size_RSmapinv2_yam.
Qed.
Definition bij_LRsupport := StdtabN bij_LRsupportP.

Lemma take_drop_langQ :
  ((take d1 w) \in langQ U1 /\ (drop d1 w) \in langQ U2).
Proof.
  have:= HTriple => /LRtripleP Htriple.
  have {Htriple} Htriple:= (Htriple (stdtabnP _) (stdtabnP _)).
  have Hszw : size w = (d1 + d2)%N by rewrite /w size_RSmapinv2_yam.
  rewrite LRtriple_cat_equiv //; split.
  - rewrite size_take size_tab_stdtabn Hszw bad_if_leq //; exact: leq_addr.
  - by rewrite size_drop size_tab_stdtabn Hszw addKn.
  - exists (val Q); split; first exact: Htriple.
    rewrite cat_take_drop /w inE /= /RStabmap RSmapinv2K; last exact: RSpairyamQ.
    by rewrite yam_of_stdtabK.
Qed.

Lemma shape_bij_LRsupport : shape bij_LRsupport = shape Q.
Proof.
  have:= take_drop_langQ; rewrite /= /fun_LRsupport /= -shape_RStabmapE RStabmapE.
  rewrite !inE => [] [] /eqP HU1 /eqP HU2.
  have -> : RS (changeUT T1 T2 w) = RS w.
    apply/eqP; rewrite -plactic_RS;
    by apply: plact_changeUT; rewrite -RStabmapE shape_RStabmapE ?HU1 ?HU2.
  rewrite /w -RSmapE shape_RSmap_eq /w RSmapinv2K; last exact: RSpairyamQ.
  by rewrite //= shape_yam_of_stdtab.
Qed.

Lemma shape_takeRS : shape (RS (take d1 w)) = shape U1.
Proof.
  have := take_drop_langQ; rewrite -/w => /= [] [] Htake _.
  move: Htake; rewrite inE => /eqP <-.
  by rewrite -RStabmapE shape_RStabmapE.
Qed.

Lemma shape_dropRS : shape (RS (drop d1 w)) = shape U2.
Proof.
  have := take_drop_langQ; rewrite -/w => /= [] [] _ Hdrop.
  move: Hdrop; rewrite inE => /eqP <-.
  by rewrite -RStabmapE shape_RStabmapE.
Qed.

Lemma predLR_bij_LRsupport : pred_LRtriple T1 T2 bij_LRsupport.
Proof.
  apply/LRtripleP => //=; rewrite /fun_LRsupport.
  have := take_drop_langQ; rewrite -/w => /= [] [] Htake Hdrop.
  apply LRtriple_cat_langQ => //.
  - have Hpair := changeTtakeP shape_takeRS.
    rewrite (toDepRSPair Hpair) inE.
    have := eq_refl (RSTabPair Hpair).2.
    by rewrite -{1}(RStabinvK (RSTabPair Hpair)) => /=.
  - have Hpair := changeTdropP shape_dropRS.
    rewrite (toDepRSPair Hpair) inE.
    have := eq_refl (RSTabPair Hpair).2.
    by rewrite -{1}(RStabinvK (RSTabPair Hpair)) => /=.
Qed.

End DefBij.

Lemma card_LRtab_set_leq P :
  #|[set Q in (LRsupport U1 U2) | (shape Q == P)]| <=
  #|[set Q in (LRsupport T1 T2) | (shape Q == P)]|.
Proof.
  rewrite /LRsupport.
  have Hsimpl A B C :
      [set Q in (LRsupport A B) | (shape Q == C)] =
      [set Q : stdtabn (d1 + d2) | pred_LRtriple A B Q & (shape Q == C)].
    rewrite -setP => Q; rewrite /LRsupport 2!inE [RHS]inE.
    congr (_ && _); by rewrite LRtriple_fastE.
  rewrite !Hsimpl {Hsimpl}.
  rewrite -(card_in_imset (f := bij_LRsupport)).
  - apply subset_leqif_cards; apply/subsetP => Qres /imsetP [] Q.
    rewrite inE => /andP [] Hpred /eqP <- -> {Qres}.
    rewrite inE; apply/andP; split.
    + exact: predLR_bij_LRsupport.
    + by rewrite shape_bij_LRsupport.
  - move=> Q1 Q2; rewrite inE => /andP [] HQ1 /eqP HshQ1.
    rewrite inE => /andP [] HQ2 /eqP; rewrite -HshQ1 {HshQ1} => Heqsh Heq.
    have := erefl (val (bij_LRsupport Q1)); rewrite {2}Heq{Heq} => /=.
    rewrite /fun_LRsupport.
    set w1 := (X in changeUT _ _ X).
    set w2 := (X in _ = (RStab (changeUT _ _ X)).2) => Heq1.
    have : RS w1 = RS w2.
      rewrite -!RSmapE /w1 /w2 !RSmapinv2K; first last.
      - rewrite /is_RSpair yamtabP /=; last by apply: is_part_sht; exact: stdtabP.
        by rewrite yam_of_stdtabP //= shape_yamtab shape_yam_of_stdtab.
      - rewrite /is_RSpair yamtabP /=; last by apply: is_part_sht; exact: stdtabP.
        by rewrite yam_of_stdtabP //= shape_yamtab shape_yam_of_stdtab.
      - by rewrite /= Heqsh.
    have := take_drop_langQ HQ1.
    have := plact_changeUT (shape_takeRS HQ1) (shape_dropRS HQ1); rewrite -/w1.
    rewrite plactic_RS => /eqP <- [] HQ1take HQ1drop.
    have := take_drop_langQ HQ2.
    have := plact_changeUT (shape_takeRS HQ2) (shape_dropRS HQ2); rewrite -/w2.
    rewrite plactic_RS => /eqP <- [] HQ2take HQ2drop.
    rewrite -!RStabE => Heq2.
    have {Heq1 Heq2 HQ1take HQ1drop HQ2take HQ2drop} Heq : w1 = w2.
      rewrite -(changeUTK HQ1take HQ1drop) -(changeUTK HQ2take HQ2drop).
      congr changeUT.
      rewrite -(RStabK (changeUT T1 T2 w1)) -(RStabK (changeUT T1 T2 w2)).
      congr RStabinv.
      apply val_inj; move: Heq1 Heq2 => /=.
      case: (RStabmap (changeUT T1 T2 w1)) => A1 B1.
      by case: (RStabmap (changeUT T1 T2 w2)) => A2 B2 /= -> ->.
    apply val_inj.
    rewrite /= -(yam_of_stdtabK (stdtabnP Q1)) -(yam_of_stdtabK (stdtabnP Q2)).
    congr stdtab_of_yam.
    have:= RSmapinv2K (RSpairyamQ Q1); rewrite -/w1 Heq /w2.
    by rewrite (RSmapinv2K (RSpairyamQ Q2)) => [] [] _ ->.
Qed.

End ChangeUT.

Lemma card_LRtab_set_shapeE P (U1 T1 : stdtabn d1) (U2 T2 : stdtabn d2) :
  shape T1 = shape U1 -> shape T2 = shape U2 ->
  #|[set Q in (LRsupport U1 U2) | (shape Q == P)]| =
  #|[set Q in (LRsupport T1 T2) | (shape Q == P)]|.
Proof. move=> H1 H2; apply anti_leq; rewrite !card_LRtab_set_leq // H1 H2. Qed.

Lemma LRtab_coeff_shapeE (T1 : stdtabn d1) (T2 : stdtabn d2) P :
  shape T1 = P1 -> shape T2 = P2 ->
  LRtab_coeff P = #|[set Q in (LRsupport T1 T2) | (shape Q == P)]|.
Proof.
  rewrite /LRtab_coeff /LRtab_set => H1 H2.
  apply card_LRtab_set_shapeE; by rewrite shape_hyper_stdtabnP ?H1 ?H2.
Qed.

End Bij_LRsupport.

End Coeffs.

End Alphabet.


Section Conj.

Variables d1 d2 : nat.

Lemma LRsupport_conj (T1 : stdtabn d1) (T2 : stdtabn d2):
  LRsupport (conj_stdtabn T1) (conj_stdtabn T2) = (@conj_stdtabn _) @: (LRsupport T1 T2).
Proof.
  rewrite /LRsupport -setP => T; rewrite inE.
  apply (sameP idP); apply (iffP idP).
  - move => /imsetP [] U; rewrite inE -LRtriple_fastE //.
    rewrite pred_LRtriple_conj // => H -> {T}.
    rewrite -LRtriple_fastE; try exact: is_stdtab_conj.
    exact: H.
  - rewrite -LRtriple_fastE; try exact: is_stdtab_conj => //; last exact: stdtabnP.
    move=> H.
    apply/imsetP; exists (conj_stdtabn T).
    + rewrite inE -LRtriple_fastE //.
      rewrite pred_LRtriple_conj // conj_tabK; first exact H.
      * exact: stdtabP.
      * apply val_inj; rewrite /= conj_tabK //; exact: stdtabP.
Qed.

Theorem LRtab_coeff_conj (P1 : intpartn d1) (P2 : intpartn d2) (P : intpartn (d1 + d2)) :
  LRtab_coeff P1 P2 P =
  LRtab_coeff (conj_intpartn P1) (conj_intpartn P2) (conj_intpartn P).
Proof.
  rewrite [RHS](LRtab_coeff_shapeE
                  (T1 := conj_stdtabn (hyper_stdtabn P1))
                  (T2 := conj_stdtabn (hyper_stdtabn P2))); first last.
    - by rewrite shape_conj_tab shape_hyper_stdtabnP.
    - by rewrite shape_conj_tab shape_hyper_stdtabnP.
  rewrite /LRtab_coeff /LRtab_set LRsupport_conj.
  have Hinj : injective (conj_stdtabn (n:=d1 + d2)).
    apply inv_inj => T; apply val_inj; rewrite /= conj_tabK //; exact: stdtabP.
  rewrite -(@card_imset _ _ (@conj_stdtabn _)) //.
  rewrite !setIdE imsetI; last by move=> a b /= _ _; exact: Hinj.
  congr (card (mem (_ :&: _))).
  rewrite -setP => T; rewrite !inE.
  apply (sameP idP); apply (iffP idP).
  - move/eqP => H; apply/imsetP; exists (conj_stdtabn T).
    + by rewrite inE /= shape_conj_tab H /= conj_partK.
    + apply val_inj => //=; rewrite conj_tabK //; exact: stdtabP.
  - move/imsetP => [] U; rewrite inE => /eqP HU -> /=.
    by rewrite shape_conj_tab HU.
Qed.

End Conj.



<|MERGE_RESOLUTION|>--- conflicted
+++ resolved
@@ -31,32 +31,8 @@
 Local Open Scope ring_scope.
 Import GRing.Theory.
 
-<<<<<<< HEAD
-
-Section Poly.
-=======
-Section MPoly.
-
-Variable R : comRingType.
-
-Fixpoint multpoly n :=
-  if n is n'.+1 then poly_comRingType (multpoly n') else R.
-
-Fixpoint vari n : 'I_n -> multpoly n :=
-  if n is n'.+1 then
-    fun i : 'I_n'.+1 =>
-      if unliftP ord0 i is UnliftSome j _ then (vari j)%:P
-      else 'X
-  else fun _ => 1.
-
-End MPoly.
-
-Notation "{ 'mpoly' T [ n ] }" := (multpoly T n).
-Notation "'X_ i"        := (vari _ i).
-
 
 Section CommutativeImage.
->>>>>>> 7271e2fa
 
 Variable R : comRingType.
 Variable n : nat.
