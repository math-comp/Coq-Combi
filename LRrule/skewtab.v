--- conflicted
+++ resolved
@@ -47,203 +47,6 @@
   by rewrite -IHsh; last by rewrite size_drop -Hsize -addnA addKn.
 Qed.
 
-<<<<<<< HEAD
-Section SkewShape.
-
-  Fixpoint included inner outer :=
-    if inner is inn0 :: inn then
-      if outer is out0 :: out then
-        (inn0 <= out0) && (included inn out)
-      else false
-    else true.
-
-  Lemma includedP inner outer :
-    reflect (size inner <= size outer /\ forall i, nth 0 inner i <= nth 0 outer i)
-            (included inner outer).
-  Proof.
-    apply (iffP idP).
-    - elim: inner outer => [//= | inn0 inn IHinn] /=.
-        move=> outer _; by split; last by move=> i; rewrite nth_nil.
-      case=> [//= | out0 out] /= /andP [] H0 /IHinn{IHinn} [] Hsize H.
-      split; first by rewrite ltnS.
-      by case.
-    - elim: inner outer => [//= | inn0 inn IHinn] /=.
-      case=> [ [] //= | out0 out] [] /=.
-      rewrite ltnS => Hsize H.
-      apply/andP; split; first by apply (H 0).
-      apply: IHinn; split; first exact Hsize.
-      move=> i; by apply (H i.+1).
-  Qed.
-
-  Lemma included_refl sh : included sh sh.
-  Proof. elim: sh => [//= | s0 sh /= -> ]; by rewrite leqnn. Qed.
-
-  Lemma included_trans sha shb shc :
-    included sha shb -> included shb shc -> included sha shc.
-  Proof.
-    move=> /includedP [] Hsza Hincla /includedP [] Hszb Hinclb.
-    apply/includedP; split; first exact (leq_trans Hsza Hszb).
-    move=> i; by apply (leq_trans (Hincla i) (Hinclb i)).
-  Qed.
-
-  Lemma included_incr_nth sh i :
-    included sh (incr_nth sh i).
-  Proof.
-    apply/includedP; split.
-    - rewrite size_incr_nth; case ltnP => Hi //=.
-      by apply (leq_trans Hi).
-    - move=> j; rewrite nth_incr_nth.
-      by apply leq_addl.
-  Qed.
-
-  Lemma included_decr_nth u i : included (decr_nth u i) u.
-  Proof.
-    elim: u i => [| u0 u IHu] [| i] //=.
-      case: u0 => [| [| u0]] //=.
-      by rewrite ltnS (leqnSn u0) (included_refl u).
-    by rewrite (leqnn u0) (IHu i).
-  Qed.
-
-  Lemma included_incr_nth_inner inner outer i :
-    nth 0 inner i < nth 0 outer i ->
-    included inner outer -> included (incr_nth inner i) outer.
-  Proof.
-    move=> Hnth /includedP [] Hsize Hincl.
-    apply/includedP; split.
-    - rewrite size_incr_nth; case ltnP => _; first exact Hsize.
-      rewrite ltnNge; apply (introN idP) => Hout.
-      move: Hnth; by rewrite (nth_default _ Hout).
-    - move=> j; rewrite nth_incr_nth.
-      case eqP => [<- | _].
-      - by rewrite add1n.
-      - by rewrite add0n.
-  Qed.
-
-  Lemma size_included inner outer : included inner outer -> size inner <= size outer.
-  Proof.
-    elim: inner outer => [//= | inn0 inn IHinn] /=.
-    case=> [//= | outer0 outer] /= /andP [] _ /IHinn.
-    by rewrite ltnS.
-  Qed.
-
-  Lemma sumn_included inner outer : included inner outer -> sumn inner <= sumn outer.
-  Proof.
-    elim: inner outer => [//= | inn0 inn IHinn] /=.
-    case=> [//= | outer0 outer] /= /andP [] H0 /IHinn.
-    by apply: leq_add.
-  Qed.
-
-  Lemma included_sumnE inner outer :
-    is_part outer ->
-    included inner outer ->
-    sumn inner = sumn outer ->
-    inner = outer.
-  Proof.
-    elim: inner outer => [| inn0 inn IHinn] /=.
-      by move=> outer Houter _ /esym/(part0 Houter) ->.
-    case=> [//= | outer0 out] /= /andP [] _ /IHinn{IHinn}Hrec /andP [] H0 Hincl Heq.
-    have {H0} H0 : inn0 = outer0.
-      apply anti_leq; rewrite H0 /=.
-      have := leq_sub2l (inn0 + sumn inn) (sumn_included Hincl).
-      by rewrite {1}Heq !addnK.
-    move: Heq => /eqP; by rewrite H0 eqn_add2l => /eqP/(Hrec Hincl) ->.
-  Qed.
-
-  Fixpoint diff_shape inner outer :=
-    if inner is inn0 :: inn then
-      if outer is out0 :: out then
-        out0 - inn0 :: diff_shape inn out
-      else [::] (* Unused case *)
-    else outer.
-
-  Definition pad (T : Type) (x : T) sz := [fun s => s ++ nseq (sz - size s) x].
-
-  Definition outer_shape inner size_seq :=
-    [seq p.1 + p.2 | p <- zip (pad 0 (size (size_seq)) inner) size_seq].
-
-  Lemma size_diff_shape inner outer : size (diff_shape inner outer) = size outer.
-  Proof.
-    elim: inner outer => [//= | inn0 inn IHinn] /= [//= | out0 out] /=.
-    by rewrite IHinn.
-  Qed.
-
-  Lemma sumn_diff_shape inner outer :
-    included inner outer -> sumn (diff_shape inner outer) = sumn outer - sumn inner.
-  Proof.
-    elim: inner outer => [//= | inn0 inn IHinn] /= [//= | out0 out] /=.
-      by rewrite subn0.
-    move/andP => [] Hleq Hincl.
-    rewrite (IHinn _ Hincl) {IHinn}.
-    have Hsumn : sumn inn <= sumn out.
-      elim: inn out Hincl => [//= | inn1 inn IHinn] /= [//= | out1 out] /=.
-      move/andP => [] H1 /IHinn; by apply leq_add.
-    by rewrite subnDA (addnBA _ Hsumn) addnC (addnBA _ Hleq) [out0 + _]addnC.
-  Qed.
-
-  Lemma diff_shape_pad0 inner outer :
-    diff_shape ((pad 0 (size outer)) inner) outer = diff_shape inner outer.
-  Proof.
-    elim: inner outer => [//= | inn0 inn IHinn] //=.
-      elim=> [//= | out0 out] /=; by rewrite !subn0 => ->.
-    case=> [//= | out0 out] /=.
-    by rewrite subSS IHinn.
-  Qed.
-
-  Lemma diff_shapeK inner outer :
-    included inner outer ->
-    outer_shape inner (diff_shape inner outer) = outer.
-  Proof.
-    rewrite /outer_shape.
-    elim: inner outer => [//= | inn0 inn IHinn] /= outer.
-      rewrite subn0 => _; elim: outer => [//= | out0 out /= ->].
-      by rewrite add0n.
-   case: outer => [//= | out0 out] /= /andP [] Hin /IHinn{IHinn} ->.
-   by rewrite addnC subnK.
-  Qed.
-
-  Lemma outer_shapeK inner diff :
-    size inner <= size diff ->
-    diff_shape inner (outer_shape inner diff) = diff.
-  Proof.
-    rewrite /outer_shape.
-    elim: inner diff => [//= | inn0 inn IHinn] /= diff.
-      rewrite subn0 => _; elim: diff => [//= | d0 diff /= ->].
-      by rewrite add0n.
-    case: diff => [//=| t0 t] /=; rewrite ltnS subSS => /IHinn /= ->.
-    by rewrite addKn.
-  Qed.
-
-
-  Lemma outer_shape_pad0 inner sz :
-    outer_shape (pad 0 (size sz) inner) sz = outer_shape inner sz.
-  Proof.
-    rewrite /outer_shape; congr map; congr zip.
-    rewrite /= size_cat size_nseq.
-    set n := (X in (_++ _) ++ nseq X _).
-    suff -> : n = 0 by rewrite /= cats0.
-    rewrite /n{n}.
-    move: (size sz) (size inner) => a b.
-    case: (ltnP a b) => [/ltnW | ] H.
-    - move: H; rewrite /leq => /eqP H; by rewrite H addn0 H.
-    - by rewrite (subnKC H) subnn.
-  Qed.
-
-  Lemma head_pad0 (T : Type) n (p : T) s : head p (pad p n s) = head p s.
-  Proof. elim: s => [| s0 s IHs] //=; rewrite subn0; by case: n. Qed.
-
-  Lemma included_pad0 inner outer :
-    included inner outer = included (pad 0 (size outer) inner) outer.
-  Proof.
-    elim: inner outer => [//= | inn0 inn IHinn] /= outer /=.
-     rewrite subn0; by elim: outer.
-    case: outer => [//= | out0 out] /=.
-    by rewrite subSS IHinn.
-  Qed.
-
-End SkewShape.
-
-=======
->>>>>>> bd403017
 
 Definition is_skew_yam innev outev sy :=
   (forall y, is_yam_of_eval innev y -> is_yam_of_eval outev (sy ++ y)).
