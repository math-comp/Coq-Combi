--- conflicted
+++ resolved
@@ -1272,7 +1272,89 @@
 End ScalarChange.
 
 
-<<<<<<< HEAD
+Section MPoESymHomog.
+
+Variable (n0 : nat) (R : comRingType).
+Local Notation n := (n0.+1).
+
+Implicit Types p q r : {mpoly R[n]}.
+Implicit Type m : 'X_{1..n}.
+
+Lemma prod_homog nv l (dt : l.-tuple nat) (mt : l.-tuple {mpoly R[nv]}) :
+  (forall i : 'I_l, tnth mt i \is (tnth dt i).-homog) ->
+  \prod_(i <- mt) i \is (\sum_(i <- dt) i).-homog.
+Proof using .
+elim: l dt mt => [| l IHl] dt mt H.
+  rewrite tuple0 big_nil tuple0 big_nil; exact: dhomog1.
+case/tupleP: dt H => d dt.
+case/tupleP: mt => p mt H /=.
+rewrite !big_cons; apply dhomogM.
+  by have := H ord0 => /=; rewrite (tnth_nth 0) (tnth_nth 0%N).
+apply IHl => i.
+have := H (inord i.+1).
+rewrite !(tnth_nth 0) !(tnth_nth 0%N) /=.
+by rewrite !inordK; last exact: (ltn_ord i).
+Qed.
+
+Local Notation E nv := [tuple mesym nv R i.+1  | i < n].
+
+Lemma homog_X_mPo_elem (nv : nat) m : 'X_[m] \mPo (E nv) \is (mnmwgt m).-homog.
+Proof using .
+rewrite comp_mpolyX.
+pose dt := [tuple (i.+1 * (m i))%N | i < n].
+pose mt := [tuple (mesym nv R i.+1) ^+ m i | i < n] : n.-tuple {mpoly R[_]}.
+rewrite (eq_bigr (fun i : 'I_n => tnth mt i)); first last.
+  by move=> k _ /=; rewrite !tnth_mktuple.
+rewrite -(big_tuple _ _ mt xpredT id).
+rewrite /mnmwgt (eq_bigr (fun i : 'I_n => tnth dt i)); first last.
+  by move=> k _ /=; rewrite !tnth_mktuple mulnC.
+rewrite -(big_tuple _ _ dt xpredT id).
+apply prod_homog => k.
+rewrite !tnth_mktuple {mt dt}; apply: dhomogMn.
+exact: mesym_homog.
+Qed.
+
+Lemma pihomog_mPo nv p d :
+  pihomog [measure of mdeg] d (p \mPo (E nv)) =
+  (pihomog [measure of mnmwgt] d p) \mPo (E nv).
+Proof using .
+elim/mpolyind: p => [| c m p Hm Hc IHp] /=; first by rewrite !linear0.
+rewrite !linearP /= {}IHp; congr (c *: _ + _).
+case: (altP (mnmwgt m =P d)) => Hd.
+- have/eqP := Hd; rewrite -(dhomogX R) => /pihomog_dE ->.
+  by have:= homog_X_mPo_elem nv m; rewrite Hd => /pihomog_dE ->.
+- rewrite (pihomog_ne0 Hd (homog_X_mPo_elem nv m)).
+  rewrite (pihomog_ne0 Hd); first by rewrite linear0.
+  by rewrite dhomogX.
+Qed.
+
+Lemma mwmwgt_homogP (p : {mpoly R[n]}) d :
+  reflect
+    (forall nv, p \mPo (E nv) \is d.-homog)
+    (p \is d.-homog for [measure of mnmwgt]).
+Proof using.
+rewrite !homog_piE.
+apply (iffP eqP) => [Homog nv | H].
+- by rewrite -Homog -pihomog_mPo pihomogP.
+- apply pihomog_dE.
+  suff -> : p = pihomog [measure of mnmwgt] d p by apply: pihomogP.
+  apply msym_fundamental_un; apply esym.
+  by rewrite -pihomog_mPo; apply pihomog_dE.
+Qed.
+
+Lemma sym_fundamental_homog (p : {mpoly R[n]}) (d : nat) :
+  p \is symmetric -> p \is d.-homog ->
+  { t | t \mPo (E n) = p /\ t \is d.-homog for [measure of mnmwgt] }.
+Proof.
+move=> /sym_fundamental [t [Ht _]] Hhom.
+exists (pihomog [measure of mnmwgt] d t); split.
+- by rewrite -pihomog_mPo Ht pihomog_dE.
+- exact: pihomogP.
+Qed.
+
+End MPoESymHomog.
+
+
 From mathcomp Require Import poly.
 Section KillLastVar.
 
@@ -1467,80 +1549,4 @@
 exact: restr_syms.
 Qed.
 
-End KillLastVar.
-=======
-Section MPoESymHomog.
-
-Variable (n0 : nat) (R : comRingType).
-Local Notation n := (n0.+1).
-
-Implicit Types p q r : {mpoly R[n]}.
-Implicit Type m : 'X_{1..n}.
-
-Lemma prod_homog l (dt : l.-tuple nat) (mt : l.-tuple {mpoly R[n]}) :
-  (forall i : 'I_l, tnth mt i \is (tnth dt i).-homog) ->
-  \prod_(i <- mt) i \is (\sum_(i <- dt) i).-homog.
-Proof using .
-elim: l dt mt => [| l IHl] dt mt H.
-  rewrite tuple0 big_nil tuple0 big_nil; exact: dhomog1.
-case/tupleP: dt H => d dt.
-case/tupleP: mt => p mt H /=.
-rewrite !big_cons; apply dhomogM.
-  by have := H ord0 => /=; rewrite (tnth_nth 0) (tnth_nth 0%N).
-apply IHl => i.
-have := H (inord i.+1).
-rewrite !(tnth_nth 0) !(tnth_nth 0%N) /=.
-by rewrite !inordK; last exact: (ltn_ord i).
-Qed.
-
-Local Notation E := [tuple mesym n R i.+1  | i < n].
-
-Lemma homog_X_mPo_elem m : 'X_[m] \mPo E \is (mnmwgt m).-homog.
-Proof using .
-rewrite comp_mpolyX.
-pose dt := [tuple (i.+1 * (m i))%N | i < n].
-pose mt := [tuple (mesym n R i.+1) ^+ m i | i < n] : n.-tuple {mpoly R[n]}.
-rewrite (eq_bigr (fun i : 'I_n => tnth mt i)); first last.
-  by move=> i _ /=; rewrite !tnth_mktuple.
-rewrite -(big_tuple _ _ mt xpredT id).
-rewrite /mnmwgt (eq_bigr (fun i : 'I_n => tnth dt i)); first last.
-  by move=> i _ /=; rewrite !tnth_mktuple mulnC.
-rewrite -(big_tuple _ _ dt xpredT id).
-apply prod_homog => i.
-rewrite !tnth_mktuple {mt dt}; apply: dhomogMn.
-exact: mesym_homog.
-Qed.
-
-Lemma pihomog_mPo p d :
-  pihomog [measure of mdeg] d (p \mPo E) =
-  (pihomog [measure of mnmwgt] d p) \mPo E.
-Proof using .
-elim/mpolyind: p => [| c m p Hm Hc IHp] /=; first by rewrite !linear0.
-rewrite !linearP /= {}IHp; congr (c *: _ + _).
-case: (altP (mnmwgt m =P d)) => Hd.
-- have/eqP := Hd; rewrite -(dhomogX R) => /pihomog_dE ->.
-  by have:= homog_X_mPo_elem m; rewrite Hd => /pihomog_dE ->.
-- rewrite (pihomog_ne0 Hd (homog_X_mPo_elem m)).
-  rewrite (pihomog_ne0 Hd); first by rewrite linear0.
-  by rewrite dhomogX.
-Qed.
-
-Lemma mwmwgt_homogE (p : {mpoly R[n]}) d :
-  p \is d.-homog for [measure of mnmwgt] = ((p \mPo E) \is d.-homog).
-Proof using .
-rewrite !homog_piE; rewrite pihomog_mPo.
-by apply/idP/idP => [/eqP |  /eqP/msym_fundamental_un ] ->.
-Qed.
-
-Lemma sym_fundamental_homog (p : {mpoly R[n]}) (d : nat) :
-  p \is symmetric -> p \is d.-homog ->
-  { t | t \mPo E = p /\ t \is d.-homog for [measure of mnmwgt] }.
-Proof.
-move=> /sym_fundamental [t [Ht _]] Hhom.
-exists (pihomog [measure of mnmwgt] d t); split.
-- by rewrite -pihomog_mPo Ht pihomog_dE.
-- exact: pihomogP.
-Qed.
-
-End MPoESymHomog.
->>>>>>> 94372fb0
+End KillLastVar.