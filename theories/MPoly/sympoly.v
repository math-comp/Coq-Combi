(** * Combi.MPoly.sympoly : Symmetric Polynomials *)
(******************************************************************************)
(*       Copyright (C) 2014 Florent Hivert <florent.hivert@lri.fr>            *)
(*                                                                            *)
(*  Distributed under the terms of the GNU General Public License (GPL)       *)
(*                                                                            *)
(*    This code is distributed in the hope that it will be useful,            *)
(*    but WITHOUT ANY WARRANTY; without even the implied warranty of          *)
(*    MERCHANTABILITY or FITNESS FOR A PARTICULAR PURPOSE.  See the GNU       *)
(*    General Public License for more details.                                *)
(*                                                                            *)
(*  The full text of the GPL is available at:                                 *)
(*                                                                            *)
(*                  http://www.gnu.org/licenses/                              *)
(******************************************************************************)
(** * The Ring of Symmetric Polynomials *)
Require Import mathcomp.ssreflect.ssreflect.
From mathcomp Require Import ssrfun ssrbool eqtype ssrnat seq choice fintype.
From mathcomp Require Import tuple finfun finset bigop ssralg path perm fingroup.
From SsrMultinomials Require Import ssrcomplements poset freeg bigenough mpoly.

Require Import tools ordtype permuted partition Yamanouchi std tableau stdtab.
Require Import skewtab antisym Schur_mpoly therule Schur_altdef.

Set Implicit Arguments.
Unset Strict Implicit.
Unset Printing Implicit Defensive.

Local Open Scope ring_scope.
Import GRing.Theory.


Lemma boolRP (R : ringType) (b : bool) : reflect (b%:R = 0 :> R) (~~b).
Proof using.
apply (iffP idP) => [/negbTE -> // | H].
apply/negP => Hb; move: H; rewrite Hb /= => /eqP.
by rewrite oner_eq0.
Qed.

Reserved Notation "{ 'sympoly' T [ n ] }"
  (at level 0, T, n at level 2, format "{ 'sympoly'  T [ n ] }").


Section DefType.

Variable n : nat.
Variable R : ringType.

Record sympoly : predArgType :=
  SymPoly {sympol :> {mpoly R[n]}; _ : sympol \is symmetric}.

Canonical sympoly_subType := Eval hnf in [subType for sympol].
Definition sympoly_eqMixin := Eval hnf in [eqMixin of sympoly by <:].
Canonical sympoly_eqType := Eval hnf in EqType sympoly sympoly_eqMixin.
Definition sympoly_choiceMixin := Eval hnf in [choiceMixin of sympoly by <:].
Canonical sympoly_choiceType :=
  Eval hnf in ChoiceType sympoly sympoly_choiceMixin.

Definition sympoly_of of phant R := sympoly.

Identity Coercion type_sympoly_of : sympoly_of >-> sympoly.

Lemma sympol_inj : injective sympol. Proof. exact: val_inj. Qed.

End DefType.

(* We need to break off the section here to let the argument scope *)
(* directives take effect.                                         *)
Bind Scope ring_scope with sympoly_of.
Bind Scope ring_scope with sympoly.
Arguments Scope sympol [_ ring_scope].
Arguments Scope sympol_inj [_ ring_scope ring_scope _].

Notation "{ 'sympoly' T [ n ] }" := (sympoly_of n (Phant T)).


Section SymPolyRingType.

Variable n : nat.
Variable R : ringType.

Definition sympoly_zmodMixin :=
  Eval hnf in [zmodMixin of {sympoly R[n]} by <:].
Canonical sympoly_zmodType :=
  Eval hnf in ZmodType {sympoly R[n]} sympoly_zmodMixin.
Canonical sympolynom_zmodType :=
  Eval hnf in ZmodType (sympoly n R) sympoly_zmodMixin.

Definition sympoly_ringMixin :=
  Eval hnf in [ringMixin of {sympoly R[n]} by <:].
Canonical sympoly_ringType :=
  Eval hnf in RingType {sympoly R[n]} sympoly_ringMixin.
Canonical sympolynom_ringType :=
  Eval hnf in RingType (sympoly n R) sympoly_ringMixin.

Definition sympoly_lmodMixin :=
  Eval hnf in [lmodMixin of {sympoly R[n]} by <:].
Canonical sympoly_lmodType :=
  Eval hnf in LmodType R {sympoly R[n]} sympoly_lmodMixin.
Canonical sympolynom_lmodType :=
  Eval hnf in LmodType R (sympoly n R) sympoly_lmodMixin.

Definition sympoly_lalgMixin :=
  Eval hnf in [lalgMixin of {sympoly R[n]} by <:].
Canonical sympoly_lalgType :=
  Eval hnf in LalgType R {sympoly R[n]} sympoly_lalgMixin.
Canonical sympolynom_lalgType :=
  Eval hnf in LalgType R (sympoly n R) sympoly_lalgMixin.

Lemma sympol_is_lrmorphism :
  lrmorphism (@sympol n R : {sympoly R[n]} -> {mpoly R[n]}).
Proof. by []. Qed.
Canonical sympol_additive   := Additive   sympol_is_lrmorphism.
Canonical sympol_rmorphism  := RMorphism  sympol_is_lrmorphism.
Canonical sympol_linear     := AddLinear  sympol_is_lrmorphism.
Canonical sympol_lrmorphism := LRMorphism sympol_is_lrmorphism.

Lemma sympol_is_symmetric (x : {sympoly R[n]}) : sympol x \is symmetric.
Proof. by case: x. Qed.

End SymPolyRingType.

Hint Resolve sympol_is_symmetric.


Section SymPolyComRingType.

Variable n : nat.
Variable R : comRingType.

Definition sympoly_comRingMixin :=
  Eval hnf in [comRingMixin of {sympoly R[n]} by <:].
Canonical sympoly_comRingType :=
  Eval hnf in ComRingType {sympoly R[n]} sympoly_comRingMixin.
Canonical sympolynom_comRingType :=
  Eval hnf in ComRingType (sympoly n R) sympoly_comRingMixin.

Definition sympoly_algMixin :=
  Eval hnf in [algMixin of {sympoly R[n]} by <:].
Canonical sympoly_algType :=
  Eval hnf in AlgType R {sympoly R[n]} sympoly_algMixin.
Canonical sympolynom_algType :=
  Eval hnf in AlgType R (sympoly n R) sympoly_algMixin.

End SymPolyComRingType.

Section SymPolyIdomainType.

Variable n : nat.
Variable R : idomainType.

Definition sympoly_unitRingMixin :=
  Eval hnf in [unitRingMixin of {sympoly R[n]} by <:].
Canonical sympoly_unitRingType :=
  Eval hnf in UnitRingType {sympoly R[n]} sympoly_unitRingMixin.
Canonical sympolynom_unitRingType :=
  Eval hnf in UnitRingType (sympoly n R) sympoly_unitRingMixin.

Canonical sympoly_comUnitRingType :=
  Eval hnf in [comUnitRingType of {sympoly R[n]}].
Canonical sympolynom_comUnitRingType :=
  Eval hnf in [comUnitRingType of sympoly n R].

Definition sympoly_idomainMixin :=
  Eval hnf in [idomainMixin of {sympoly R[n]} by <:].
Canonical sympoly_idomainType :=
  Eval hnf in IdomainType {sympoly R[n]} sympoly_idomainMixin.
Canonical sympolynom_idomainType :=
  Eval hnf in IdomainType (sympoly n R) sympoly_idomainMixin.

Canonical sympoly_unitAlgType :=
  Eval hnf in [unitAlgType R of {sympoly R[n]}].
Canonical sympolynom_unitAlgType :=
  Eval hnf in [unitAlgType R of (sympoly n R)].

End SymPolyIdomainType.



(* Print Canonical Projections. *)


Section Bases.

Variable n0 : nat.
Local Notation n := n0.+1.

Variable R : comRingType.
Implicit Type m : 'X_{1.. n}.

Local Notation "m # s" := [multinom m (s i) | i < n]
  (at level 40, left associativity, format "m # s").


(* From  mpoly.v : \sum_(h : {set 'I_n} | #|h| == k) \prod_(i in h) 'X_i. *)
Fact syme_sym d : mesym n R d \is symmetric.
Proof using. exact: mesym_sym. Qed.
Definition syme d : {sympoly R[n]} := SymPoly (syme_sym d).
Lemma syme_geqnE d : d > n -> syme d = 0.
Proof. by move=> Hd; apply val_inj; rewrite /= mesym_geqnE. Qed.
Lemma mesym_homog d : mesym n R d \is d.-homog.
Proof using.
apply/dhomogP => m.
rewrite msupp_mesymP => /existsP [] s /andP [] /eqP <- {d} /eqP -> {m}.
exact: mdeg_mesym1.
Qed.
Lemma syme_homog d : sympol (syme d) \is d.-homog.
Proof using. by rewrite mesym_homog. Qed.

Definition symh_pol_bound b d : {mpoly R[n]} :=
  \sum_(m : 'X_{1..n < b} | mdeg m == d) 'X_[m].
Definition symh_pol d : {mpoly R[n]} := symh_pol_bound d.+1 d.
Lemma mcoeff_symh_pol_bound b d m :
  b > d -> (symh_pol_bound b d)@_m = (mdeg m == d)%:R.
Proof.
rewrite linear_sum /= => H.
case: (altP (mdeg m =P d)) => Hd /=.
- have Hsm : mdeg m < b by rewrite Hd.
  rewrite (bigD1 (BMultinom Hsm)) ?Hd //= mcoeffX eq_refl big1 ?addr0 //=.
  by move=> mon /andP [_ /negbTE]; rewrite {1}/eq_op /= mcoeffX => ->.
- rewrite big1 // => mon /eqP Hd1; rewrite mcoeffX.
  by apply/boolRP; move: Hd; rewrite -{1}Hd1; apply contra=> /eqP ->.
Qed.
Lemma mcoeff_symh_pol d m : (symh_pol d)@_m = (mdeg m == d)%:R.
Proof. exact: mcoeff_symh_pol_bound. Qed.
Lemma symh_pol_any b d : d < b -> symh_pol d = symh_pol_bound b d.
move=> H; apply/mpolyP => m.
by rewrite mcoeff_symh_pol mcoeff_symh_pol_bound.
Qed.
Fact symh_sym d : symh_pol d \is symmetric.
Proof using.
apply/issymP => s; rewrite -mpolyP => m.
by rewrite mcoeff_sym !mcoeff_symh_pol mdeg_mperm.
Qed.
Definition symh d : {sympoly R[n]} := SymPoly (symh_sym d).
Lemma mcoeff_symh d m : (symh d)@_m = (mdeg m == d)%:R.
Proof. exact: mcoeff_symh_pol. Qed.
Lemma symh_homog d : sympol (symh d) \is d.-homog.
Proof using. by apply rpred_sum => m /eqP H; rewrite dhomogX /= H. Qed.

Definition symp_pol d  : {mpoly R[n]} := \sum_(i < n) 'X_i ^+ d.
Fact symp_sym d : symp_pol d \is symmetric.
Proof using.
apply/issymP => s.
rewrite linear_sum /= (reindex_inj (h := s^-1))%g /=; last by apply/perm_inj.
apply eq_bigr => i _; rewrite rmorphX /=; congr (_ ^+ _).
rewrite msymX /=; congr mpolyX.
rewrite mnmP => j; rewrite !mnmE /=; congr nat_of_bool.
by apply/eqP/eqP => [|->//]; apply: perm_inj.
Qed.
Definition symp d : {sympoly R[n]} := SymPoly (symp_sym d).
Lemma symp_homog d : sympol (symp d) \is d.-homog.
Proof using.
apply rpred_sum => m _.
have /(dhomogMn d) : ('X_m : {mpoly R[n]}) \is 1.-homog.
  by rewrite dhomogX /= mdeg1.
by rewrite mul1n.
Qed.


Definition symm_pol (sh : n.-tuple nat) : {mpoly R[n]} :=
  (\sum_(p : permuted sh) 'X_[Multinom p] ).
Lemma mcoeff_symm_pol sh m : (symm_pol sh)@_m = (perm_eq sh m)%:R.
Proof.
rewrite linear_sum /=.
case: (boolP (perm_eq sh m)) => /= [| /(elimN idP)] Hperm.
- rewrite (bigD1 (Permuted Hperm)) //= (_ : [multinom m] = m);
    last exact: val_inj.
  rewrite mcoeffX eq_refl /= big1 ?addr0 // => p /eqP Hp.
  rewrite mcoeffX; case: (altP (_ =P _)) => //= Heq.
  by exfalso; apply: Hp; apply val_inj; rewrite /= -Heq.
- rewrite big1 // => p _.
  rewrite mcoeffX; case: (altP (_ =P _)) => //= Heq.
  by exfalso; apply Hperm; rewrite -Heq /=; exact: permutedP.
Qed.
Fact symm_sym sh : symm_pol sh \is symmetric.
Proof.
apply/issymP => s; apply/mpolyP => m.
rewrite mcoeff_sym !mcoeff_symm_pol.
have: perm_eq (m#s) m by apply/tuple_perm_eqP; exists s.
by move=> /perm_eqrP ->.
Qed.
Definition symm sh : {sympoly R[n]} :=
  if size sh <= n then SymPoly (symm_sym (mpart sh)) else 0 : {sympoly R[n]}.
Lemma symm_oversize sh : n < size sh -> symm sh = 0.
Proof. by rewrite ltnNge /symm => /negbTE ->. Qed.
Lemma mcoeff_symm sh m :
  size sh <= n -> (symm sh)@_m = (perm_eq (mpart (n := n) sh) m)%:R.
Proof. by move=> H; rewrite /symm H mcoeff_symm_pol. Qed.
Lemma symm_homog d (sh : intpartn d) :
  sympol (symm sh) \is d.-homog.
Proof using.
case: (leqP (size sh) n) => [Hsz | /symm_oversize ->]; last exact: dhomog0.
rewrite /= unfold_in; apply/allP => /= m.
rewrite mcoeff_msupp mcoeff_symm //.
case: (boolP (perm_eq _ _)) => [Hperm _ | _]; last by rewrite /= eq_refl.
rewrite /mdeg sumnE -(intpartn_sumn sh).
move: Hperm => /perm_sumn <-{m}.
rewrite -{2}(mpartK _ Hsz) // is_dominant_partm; last exact: mpart_is_dominant.
apply/eqP; rewrite -!sumnE big_filter.
rewrite [LHS](bigID (fun i => i == 0%N)) /= big1 ?add1n //.
by move=> i /eqP.
Qed.

Definition syms d (la : intpartn d) : {sympoly R[n]} :=
  SymPoly (Schur_sym n0 R la).
Lemma syms_homog d (la : intpartn d) : sympol (syms la) \is d.-homog.
Proof. exact: Schur_homog. Qed.


Lemma issym_symmE (p : {mpoly R[n]}) :
  p \is symmetric ->
  p = \sum_(m <- msupp p | m \is dominant) p@_m *: symm (partm m).
Proof.
move=> Hsym; apply/mpolyP => m.
case: (boolP (m \in msupp p)) => Hm.
- rewrite -big_filter (bigD1_seq (mpart (partm m))) /=; first last.
  + by apply filter_uniq; apply msupp_uniq.
  + rewrite mem_filter mpart_is_dominant //= mcoeff_msupp.
    have [s /eqP ->] := mpart_partm_perm m.
    by rewrite -mcoeff_sym (issymP p Hsym) -mcoeff_msupp.
  rewrite linearD linearZ /= mpartK ?size_partm //.
  rewrite big_filter_cond /=.
  have -> : p@_(mpart (partm m)) = p@_m.
    have [/= s /eqP ->]:= mpart_partm_perm m.
    by rewrite -mcoeff_sym (issymP p Hsym).
  have -> : (symm (partm m))@_m = 1.
    by rewrite (mcoeff_symm _ (size_partm _)) perm_eq_sym partm_perm_eqK.
  rewrite mulr1 -[LHS]addr0; congr (_ + _); symmetry.
  rewrite !raddf_sum /=.
  rewrite big_seq_cond; apply big1 => /= m' /and3P [_ Hdom Hm'].
  rewrite mcoeffZ (mcoeff_symm _ (size_partm _)).
  rewrite [perm_eq _ _](_ : _ = false) /= ?mulr0 //.
  apply (introF idP) => /perm_eq_partm
                         /(congr1 (fun x : intpart => mpart (n := n) x)) H.
  by move: Hm'; rewrite -{}H !(partmK Hdom) eq_refl.
- rewrite (memN_msupp_eq0 Hm); symmetry.
  rewrite !raddf_sum /=.
  rewrite big_seq_cond; apply big1 => /= m' /andP [Hsupp Hdom].
  rewrite mcoeffZ (mcoeff_symm _ (size_partm _)) partmK //.
  rewrite [perm_eq _ _](_ : _ = false) /= ?mulr0 //.
  apply (introF idP) => /mnm_perm_eq [/= s /eqP Hs].
  move: Hm Hsupp; rewrite -mcoeff_eq0 mcoeff_msupp Hs.
  rewrite -mcoeff_sym (issymP p Hsym) => /eqP ->.
  by rewrite eq_refl.
Qed.

Lemma symm_genE (f : {sympoly R[n]}) :
  f = \sum_(m <- msupp f | m \is dominant) f@_m *: symm (partm m).
Proof. by apply val_inj => /=; apply issym_symmE. Qed.


Lemma size_mpart_in_supp (f : {mpoly R[n]}) d (p : intpartn d) :
  f \is d.-homog -> mpart p \in msupp f -> size p <= n.
Proof.
rewrite /mpart; case: leqP => //= H1 /dhomogP H/H /=.
rewrite /= mdeg0 => Hd; subst d.
by move: H1; rewrite intpartn0.
Qed.

Lemma homog_symmE d (f : {sympoly R[n]}) :
  sympol f \is d.-homog ->
  f = \sum_(l : intpartn d) f@_(mpart l) *: symm l.
Proof.
move=> Hhomog; rewrite {1}(symm_genE f).
apply val_inj => /=.
rewrite !linear_sum /=  (bigID (fun i : intpartn d => mpart i \in msupp f)) /=.
rewrite [X in _ + X]big1 ?addr0;
  last by move=> i /memN_msupp_eq0 ->; rewrite scale0r.
rewrite (eq_bigr (fun i : intpartn d =>
           f@_(mpart i) *:
            sympol (symm (partm (n := n) (mpart i)))));
    first last.
  move=> i Hi; congr (_ *: _); congr sympol; congr symm.
  by rewrite mpartK //; apply (size_mpart_in_supp Hhomog Hi).
rewrite /index_enum -enumT.
transitivity (\sum_(m <- [seq mpart (i : intpartn d) |
                          i <- enum (intpartn_finType d)] |
                    m \in msupp f)
      f@_m *: sympol (symm (partm m))); last by rewrite big_map /=.
rewrite -big_filter -[RHS]big_filter; apply eq_big_perm; apply uniq_perm_eq.
- by apply filter_uniq; apply msupp_uniq.
- rewrite filter_map map_inj_in_uniq; first by apply filter_uniq; apply enum_uniq.
  move=> /= c1 c2; rewrite !mem_filter /= => /andP [Hc1 _] /andP [Hc2 _].
  move=> /(congr1 (@partm n)) /(congr1 val) /=.
  rewrite !mpartK // ?(size_mpart_in_supp _ Hc1) ?(size_mpart_in_supp _ Hc2) //.
  exact: val_inj.
- move=> /= m; rewrite !mem_filter andbC.
  case: (boolP (m \in msupp f)) => //= Hsupp.
  apply/idP/mapP => /= [Hdom | [l _ ->]]; last exact: mpart_is_dominant.
  have Hp : is_part_of_n d (partm m).
    rewrite /is_part_of_n /= intpartP andbT sumn_partm //.
    by move: Hhomog => /dhomogP/(_ _ Hsupp) /= ->.
  exists (IntPartN Hp); first by rewrite mem_enum.
  by rewrite /= partmK.
Qed.

Lemma symm_unique d (f : {sympoly R[n]}) c :
  f = \sum_(l : intpartn d) (c l) *: symm l ->
  forall l : intpartn d, (size l <= n)%N -> c l = f@_(mpart l).
Proof.
move=> -> l Hl.
rewrite !linear_sum /=.
rewrite (bigD1 l) //= !linearZ /= (mcoeff_symm _ Hl) perm_eq_refl /= mulr1.
rewrite big1 ?addr0 // => i Hil /=.
case: (leqP (size i) n) => [Hi | /symm_oversize ->];
                          last by rewrite scaler0 mcoeff0.
rewrite linearZ /= mcoeff_symm //.
rewrite [perm_eq _ _](_ : _ = false) /= ?mulr0 //.
apply negbTE; move: Hil; apply contra.
move=> /perm_eq_partm/(congr1 pval).
rewrite !mpartK // => Hil.
by apply/eqP/val_inj.
Qed.

Lemma symm_unique0 d c :
  \sum_(l : intpartn d) (c l) *: symm l = 0 ->
  forall l : intpartn d, (size l <= n)%N -> c l = 0.
Proof.
move=> /esym/symm_unique => H l /H ->.
by rewrite mcoeff0.
Qed.

(** Basis at degree 0 *)
Lemma syme0 : syme 0 = 1.
Proof using. by apply val_inj; rewrite /= mesym0E. Qed.

Lemma powersum0 : symp 0 = n%:R.
Proof using.
apply /val_inj.
rewrite /= /symp_pol (eq_bigr (fun => 1));
  last by move=> i _; rewrite expr0.
by rewrite sumr_const card_ord /= raddfMn.
Qed.

Lemma symh0 : symh 0 = 1.
Proof using.
have Hd0 : (mdeg (0%MM : 'X_{1..n})) < 1 by rewrite mdeg0.
apply val_inj => /=.
rewrite /symh_pol /symh_pol_bound (big_pred1 (BMultinom Hd0)); first last.
  by move=> m; rewrite /= mdeg_eq0 {2}/eq_op.
by rewrite mpolyX0.
Qed.


(** All basis agrees at degree 1 *)
Lemma syme1 : val (syme 1) = \sum_(i < n) 'X_i.
Proof using. by rewrite /= mesym1E. Qed.

Lemma sympe1E : symp 1 = syme 1.
Proof using.
apply val_inj; rewrite syme1 /=.
by apply eq_bigr => i _; rewrite expr1.
Qed.

Lemma symhe1E : symh 1 = syme 1.
Proof using.
apply val_inj; rewrite syme1 /= -mpolyP => m.
rewrite !raddf_sum /=.
case: (boolP (mdeg m == 1%N)) => [/mdeg1P [] i /eqP -> | Hm].
- have Hdm : (mdeg U_(i))%MM < 2 by rewrite mdeg1.
  rewrite (bigD1 (BMultinom Hdm)) /=; last by rewrite mdeg1.
  rewrite mcoeffX eq_refl big1; first last.
    move=> mm /andP [] _ /negbTE.
    by rewrite mcoeffX {1}/eq_op /= => ->.
  rewrite /= (bigD1 i) // mcoeffX eq_refl /= big1 // => j /negbTE H.
  rewrite mcoeffX.
  case eqP => //; rewrite mnmP => /(_ i).
  by rewrite !mnm1E H eq_refl.
- rewrite big1; first last.
    move=> p /eqP Hp; rewrite mcoeffX.
    case eqP => // Hpm; subst m.
    by move: Hm; rewrite Hp.
  rewrite big1 // => p _.
  rewrite mcoeffX; case eqP => // Hmm; subst m.
  by rewrite mdeg1 in Hm.
Qed.

Lemma syms0 (la : intpartn 0) : syms la = 1.
Proof. by apply val_inj; rewrite /= Schur0. Qed.

Lemma syms1 (la : intpartn 1) : syms la = \sum_(i < n) 'X_i :> {mpoly R[n]}.
Proof. by rewrite /= Schur1. Qed.

Lemma syms_rowpartn d : syms (rowpartn d) = symh d.
Proof.
by apply val_inj; rewrite /= /symh_pol /symh_pol_bound Schur_rowpartn.
Qed.

Lemma syms_colpartn d : syms (colpartn d) = syme d.
Proof.
by apply val_inj; rewrite /= mesym_SchurE.
Qed.

End Bases.

Notation "''e_' k" := (syme _ _ k)
                              (at level 8, k at level 2, format "''e_' k").
Notation "''h_' k" := (symh _ _ k)
                              (at level 8, k at level 2, format "''h_' k").
Notation "''p_' k" := (symp _ _ k)
                              (at level 8, k at level 2, format "''p_' k").

(** Prod of generator *)

Section ProdGen.

Variable n0 : nat.
Local Notation n := n0.+1.
Variable R : comRingType.
Implicit Type m : 'X_{1.. n}.

Section Defs.

Variable gen : nat -> {sympoly R[n]}.
Hypothesis gen_homog : forall d, sympol (gen d) \is d.-homog.

Definition prod_gen d (sh : intpartn d) := \prod_(i <- sh) gen i.
Lemma prod_gen_homog d (sh : intpartn d) :
  sympol (prod_gen sh) \is d.-homog.
Proof using gen_homog.
rewrite /prod_gen; case: sh => sh /= /andP [/eqP <- _] {d}.
elim: sh => [| d sh IHsh] /=; first by rewrite big_nil /= dhomog1.
by rewrite big_cons; apply dhomogM; first exact: gen_homog.
Qed.

Lemma prod_genM c d (l : intpartn c) (k : intpartn d) :
  (prod_gen l) * (prod_gen k) = (prod_gen (union_intpartn l k)).
Proof using.
by rewrite /prod_gen (eq_big_perm _ (perm_union_intpartn l k)) big_cat.
Qed.

End Defs.

Definition prod_syme := prod_gen (@syme n0 R).
Definition prod_syme_homog := prod_gen_homog (@syme_homog n0 R).
Definition prod_symh := prod_gen (@symh n0 R).
Definition prod_symh_homog := prod_gen_homog (@symh_homog n0 R).
Definition prod_symp := prod_gen (@symp n0 R).
Definition prod_symp_homog := prod_gen_homog (@symp_homog n0 R).

End ProdGen.

Notation "''e[' k ]" := (prod_syme _ _ k)
                              (at level 8, k at level 2, format "''e[' k ]").
Notation "''h[' k ]" := (prod_symh _ _ k)
                              (at level 8, k at level 2, format "''h[' k ]").
Notation "''p[' k ]" := (prod_symp _ _ k)
                              (at level 8, k at level 2, format "''p[' k ]").
Notation "''m[' k ]" := (symm _ _ k)
                              (at level 8, k at level 2, format "''m[' k ]").
Notation "''s[' k ]" := (syms _ _ k)
                              (at level 8, k at level 2, format "''s[' k ]").


Section LRrule_Pieri.

Variable n0 : nat.
Local Notation n := n0.+1.
Variables R : comRingType.
Local Notation SF := {sympoly R[n]}.

Lemma syms_symsM d1 (la : intpartn d1) d2 (mu : intpartn d2) :
  's[la] * 's[mu] =
  \sum_(nu : intpartn (d1 + d2) | included la nu)
     's[nu] *+ LRyam_coeff la mu nu :> SF.
Proof.
apply val_inj; rewrite /= LRyam_coeffP linear_sum /=; apply eq_bigr => nu Hnu.
by rewrite raddfMn /=.
Qed.

Lemma syms_symhM d1 (la : intpartn d1) d2 :
  's[la] * 'h_d2 = \sum_(nu : intpartn (d1 + d2) | hb_strip la nu) 's[nu] :> SF.
Proof.
by apply val_inj; rewrite -syms_rowpartn /= Pieri_rowpartn raddf_sum.
Qed.

Lemma syms_symeM d1 (la : intpartn d1) d2 :
  's[la] * 'e_d2 = \sum_(nu : intpartn (d1 + d2) | vb_strip la nu) 's[nu] :> SF.
Proof.
by apply val_inj; rewrite -syms_colpartn /= Pieri_colpartn raddf_sum.
Qed.

End LRrule_Pieri.


Section ScalarChange.

Variables R S : comRingType.
Variable mor : {rmorphism R -> S}.
Variable n0 : nat.
Local Notation n := n0.+1.

Lemma map_mpoly_issym (f : {sympoly R[n]}) : map_mpoly mor f \is symmetric.
Proof.
apply/issymP => s.
by rewrite msym_map_mpoly (issymP _ (sympol_is_symmetric f)).
Qed.
Definition map_sympoly (f : {sympoly R[n]}) : {sympoly S[n]} :=
           SymPoly (map_mpoly_issym f).

Lemma map_sympoly_is_rmorphism : rmorphism map_sympoly.
Proof.
rewrite /map_sympoly; repeat split.
- by move=> i j /=; apply val_inj; rewrite /= rmorphB.
- by move=> i j /=; apply val_inj; rewrite /= rmorphM.
- by apply val_inj; rewrite /= rmorph1.
Qed.
Canonical map_sympoly_rmorphism := RMorphism map_sympoly_is_rmorphism.

Lemma scale_map_sympoly (r : R) (p : {sympoly R[n]}) :
  map_sympoly (r *: p) = (mor r) *: (map_sympoly p).
Proof.
apply val_inj => /=.
rewrite (mpolyE p) raddf_sum /=.
apply/mpolyP => m.
rewrite mcoeffZ !mcoeff_map_mpoly /= -!rmorphM /=; congr (mor _).
rewrite !linear_sum /= mulr_sumr.
apply eq_bigr => i _ /=.
by rewrite !linearZ /=.
Qed.

Lemma map_symm d : map_sympoly 'm[d] = 'm[d].
Proof.
apply val_inj; rewrite /= /symm.
case: leqP => _ /=; last exact: rmorph0.
rewrite /symm_pol rmorph_sum /=.
apply eq_bigr => X _; exact: map_mpolyX.
Qed.

Lemma map_syme d : map_sympoly 'e_d = 'e_d.
Proof.
apply val_inj; rewrite /= /mesym rmorph_sum /=.
apply eq_bigr => X _; rewrite rmorph_prod /=.
by apply eq_bigr => i _; rewrite map_mpolyX.
Qed.
Lemma map_syme_prod d (l : intpartn d) : map_sympoly 'e[l] = 'e[l].
Proof.
by rewrite rmorph_prod; apply eq_bigr => i _; exact: map_syme.
Qed.

Lemma map_symh d : map_sympoly 'h_d = 'h_d.
Proof.
apply val_inj; rewrite /= /symh_pol rmorph_sum /=.
by apply eq_bigr => X _; rewrite map_mpolyX.
Qed.
Lemma map_symh_prod d (l : intpartn d) : map_sympoly 'h[l] = 'h[l].
Proof.
by rewrite rmorph_prod; apply eq_bigr => i _; exact: map_symh.
Qed.

Lemma map_symp d : map_sympoly 'p_d = 'p_d.
Proof.
apply val_inj; rewrite /= /symp_pol rmorph_sum /=.
by apply eq_bigr => X _; rewrite rmorphX /= map_mpolyX.
Qed.
Lemma map_symp_prod d (l : intpartn d) : map_sympoly 'p[l] = 'p[l].
Proof.
by rewrite rmorph_prod; apply eq_bigr => i _; exact: map_symp.
Qed.

Lemma map_syms d (la : intpartn d) :
  map_sympoly 's[la] = 's[la].
Proof.
apply val_inj; rewrite /= rmorph_sum /=.
apply eq_bigr => X _; rewrite rmorph_prod; apply eq_bigr => /= i _.
by rewrite map_mpolyX.
Qed.

End ScalarChange.


Require Import composition.

Section ChangeBasis.

Variable n0 : nat.
Local Notation n := n0.+1.
Variable R : comRingType.

Local Notation "''XX'" := 'X_{1.. n}.
Local Notation "''XX_' m " := 'X_{1.. n < (mdeg m).+1, (mdeg m).+1} (at level 0).
Implicit Type m : 'XX.
Local Notation SF := {sympoly R[n]}.


From mathcomp Require Import binomial.

Lemma sum_symh_syme (d : nat) :
  d != 0%N ->
  \sum_(0 <= i < d.+1) (-1)^+i *: ('h_i * 'e_(d - i)) = 0 :> SF.
Proof.
move=> Hd; apply val_inj; rewrite /= rmorph_sum /=.
apply mpolyP => m; rewrite linear_sum /= mcoeff0.
case: (altP (mdeg m =P d)) => Hm; first last.
  rewrite big_nat big1 // => i /=; rewrite ltnS => Hi.
  rewrite linearZ /= mcoeffM big1 ?mulr0 //= => [[m1 m2] /= /eqP Hmm].
  rewrite mcoeff_symh mcoeff_mesym.
  case: (altP (mdeg m1 =P i)) => Hm1; rewrite ?mul0r // mul1r.
  rewrite /mechar.
  case: (altP (mdeg m2 =P (d - i)%N)) => Hm2; rewrite ?mul0r //=.
  exfalso; move: Hm; rewrite Hmm.
  by rewrite mdegD Hm1 Hm2 subnKC // eq_refl.
rewrite big_nat_rev /= add0n.
apply/eqP; rewrite -(mulrI_eq0 _ (lreg_sign (n := d))) mulr_sumr; apply/eqP.
transitivity
  (\sum_(0 <= i < d.+1) (-1)^+i * (binomial #|[set j | m j != 0%N]| i)%:R : R).
  apply eq_big_nat => /= i; rewrite ltnS => Hi.
  rewrite subSS subKn // linearZ /= mulrA; congr (_ * _).
    rewrite -signr_odd -[X in _ * X]signr_odd -signr_addb.
    by rewrite odd_sub // addKb signr_odd.
  rewrite mcoeffM.
  rewrite (bigID (fun k : 'XX_(m) => (mechar i k.2))) /=.
  rewrite addrC big1 ?add0r; first last.
    move=> [/= m1 m2 /andP [Hmm /negbTE Hf]].
    by rewrite mcoeff_mesym Hf /= mulr0.
  rewrite (eq_bigr (fun k : 'XX_m => 1)); first last.
    move=> [/= m1 m2 /andP [/eqP H1 H2]].
    rewrite mcoeff_symh mcoeff_mesym H2 /= mulr1.
    suff -> : mdeg m1 == (d - i)%N by [].
    move: Hm; rewrite {1}H1 mdegD.
    move: H2 => /andP [/eqP -> _] <-.
    by rewrite addnK.
  subst d; rewrite sumr_const /= -cards_draws; congr _%:R.
  pose f := (fun mm : 'XX => [set j | mm j != 0%N] : {set 'I_n}).
  pose g := (fun S : {set 'I_n} => [multinom (i \in S : nat) | i < n]).
  have canfg : {in mechar i, cancel f g}.
    move=> m2.
    rewrite unfold_in /mechar /= => /andP [_ /forallP /= Hall].
    rewrite /f /g {f g} /=.
    apply/mnmP => j; rewrite mnmE inE.
    case: (altP (m2 j =P 0%N)) => [-> |] //=.
    by move/(_ j): Hall; case: (m2 j) => [|[|k]].
  rewrite -(card_in_imset (f := f \o (fun mm : 'XX_m => bmnm mm.2))); first last.
    move=> /= [m1 m2] [n1 n2].
    rewrite !unfold_in /= => /andP [/eqP Hmm Hm2] /andP [/eqP Hnn Hn2] /(congr1 g).
    rewrite !canfg // {f g canfg} => /= [] H1.
    congr (_ , _); apply val_inj => //=.
    by rewrite -(addmK m2 m1) -Hmm -(addmK n2 n1) -Hnn H1.
  congr #|pred_of_set _|; apply/setP => /= S; rewrite !inE !unfold_in.
  apply/imsetP/andP => /= [[[m1 m2]] | [/subsetP Hsubs /eqP Hs] ].
  - rewrite unfold_in /= /mechar =>
      /andP [/eqP Hmm] /andP [/eqP Hmdeg /forallP /= Hall ->{S}].
    rewrite /f /= {f g canfg}; split.
    + apply/subsetP => j; rewrite !inE /= {2}Hmm.
      by apply contra; rewrite mnmDE addn_eq0 => /andP [].
    + apply/eqP; rewrite -Hmdeg /mdeg [RHS]big_tuple.
      rewrite (bigID (mem [set j | m2 j != 0%N])) /= addnC.
      rewrite [X in _ = (X + _)%N]big1 ?add0n; first last.
        by move=> j; rewrite inE negbK -mnm_tnth => /eqP ->.
      rewrite [RHS](eq_bigr (fun => 1%N)) ?sum1_card //.
      move=> j; rewrite inE -mnm_tnth.
      by move/(_ j): Hall; case: (m2 j) => [|[|k]].
  - have : mdeg (g S) = #|S|.
      rewrite /mdeg [LHS]big_tuple (bigID (mem S)) /= addnC.
      rewrite [X in (X + _)%N]big1 ?add0n; first last.
        by move=> j /negbTE; rewrite tnth_mktuple => ->.
      rewrite [LHS](eq_bigr (fun => 1%N)) ?sum1_card //.
      by move=> j; rewrite tnth_mktuple => ->.
    rewrite Hs => HmdeggS.
    have Hm2 : mdeg (g S) < (mdeg m).+1 by rewrite HmdeggS ltnS.
    pose m2 := BMultinom Hm2.
    have Hm2m : (m2 <= m)%MM.
      apply/mnm_lepP => j; rewrite /= mnmE.
      case: (boolP (j \in S)) => //= /Hsubs.
      by rewrite inE lt0n.
    have Hmm := submK Hm2m.
    have Hm1 : mdeg (m - m2) < (mdeg m).+1.
      by rewrite  ltnS -{3}Hmm mdegD leq_addr.
    exists (BMultinom Hm1, m2) => /=.
    - rewrite unfold_in Hmm /= /mechar HmdeggS !eq_refl /=.
      apply/forallP => /= j; rewrite /g mnmE.
      by case: (j \in S).
    - rewrite /f /g; apply/setP => j; rewrite inE mnmE.
      by case: (j \in S).
subst d.
have : #|[set j | m j != 0%N]| <= mdeg m.
  rewrite /mdeg -sum1_card big_tuple.
  rewrite [X in _ <= X](bigID (mem [set j | m j != 0%N])) /=.
  rewrite [X in (_ + X)%N]big1 ?addn0; first last.
    by move=> i; rewrite inE negbK mnm_tnth => /eqP.
  by apply leq_sum => i; rewrite inE mnm_tnth lt0n.
have : #|[set j | m j != 0%N]| != 0%N.
  move: Hd; apply contra; rewrite cards_eq0 => /eqP/setP H.
  rewrite mdeg_eq0; apply/eqP/mnmP => i.
  by have:= H i; rewrite mnmE !inE => /negbFE => /eqP ->.
move: (#|[set j | m j != 0%N]|) => C HC HCd.
transitivity
  (\sum_(i < C.+1) (-1)^+i * 1^+(C - i) * 1^+i *+ 'C(C, i) : R); first last.
  by rewrite -exprBn subrr expr0n (negbTE HC).
rewrite big_mkord.
rewrite [LHS](bigID (fun i : 'I__ => i < C.+1)) /= addrC big1 ?add0r; first last.
  move=> i; rewrite -leqNgt => /bin_small ->.
  by rewrite mulr0.
transitivity (\sum_(i < C.+1) (-1) ^+ i * ('C(C, i))%:R : R).
  rewrite -ltnS in HCd.
  by rewrite [RHS](big_ord_widen _ (fun i => (-1) ^+ i * ('C(C, i))%:R) HCd).
apply eq_bigr => i _.
by rewrite !expr1n !mulr1 mulr_natr.
Qed.

Lemma sum_syme_symh (d : nat) :
  d != 0%N ->
  \sum_(0 <= i < d.+1) (-1)^+i *: ('e_i * 'h_(d - i)) = 0 :> SF.
Proof.
move=> Hd; rewrite big_nat_rev /=.
rewrite -[RHS](scaler0 _ ((-1)^+d)) -[in RHS](sum_symh_syme Hd) scaler_sumr /=.
rewrite !big_nat; apply eq_bigr => i /andP [_ Hi].
rewrite mulrC !add0n subSS subKn // scalerA; congr (_ *: ('h__ * 'e__)).
by rewrite -signr_odd odd_sub // signr_addb !signr_odd.
Qed.


Section HandE.

Variable E H : nat -> {sympoly R[nvar]}.

Hypothesis E0 : E 0 = 1.
Hypothesis H0 : H 0 = 1.
Hypothesis Hanti : forall d : nat,
    d != 0%N ->
    \sum_(0 <= i < d.+1) (-1)^+i *: (H i * E (d - i)) = 0.

Lemma symHE_rec (d : nat) :
  d != 0%N ->
  E d = \sum_(1 <= i < d.+1) H i * ((-1)^+i.-1 *: E (d - i)).
Proof.
move=> Hd; have:= Hanti Hd.
rewrite big_nat_recl // expr0 scale1r H0 mul1r subn0 => /eqP.
rewrite (addr_eq0 (E d)) => /eqP ->; rewrite big_add1 /= -sumrN.
rewrite !big_nat; apply eq_bigr => i /= Hi.
rewrite scalerAr -mulrN; congr (_ * _).
rewrite -scaleNr; congr (_ *: _).
by rewrite exprS mulN1r opprK.
Qed.

Lemma symHE_partsum n :
  E n = \sum_(c : intcompn n) (-1)^+(n - size c) *: (\prod_(i <- c) H i).
Proof.
rewrite /index_enum -enumT /=.
rewrite -[RHS](big_map (@cnval n) xpredT
   (fun c : seq nat => (-1)^+(n - size c) *: \prod_(i <- c) H i)).
rewrite enum_intcompnE.
elim: n {-2}n (leqnn n) => [| m IHm] n.
  rewrite leqn0 => /eqP ->.
  by rewrite /enum_compn /= big_seq1 /= subnn expr0 scale1r big_nil E0.
rewrite leq_eqVlt => /orP [/eqP Hm|]; last by rewrite ltnS; exact: IHm.
rewrite enum_compnE Hm // -Hm big_flatten /=.
rewrite symHE_rec; last by rewrite Hm.
rewrite big_map /index_iota subSS subn0; apply eq_big_seq => i.
rewrite mem_iota add1n ltnS => /andP [Hi Hin].
rewrite big_map.
rewrite (eq_big_seq
    (fun c : seq nat => - H i * ((-1) ^+ (n - size c) *: \prod_(i0 <- c) H i0)));
  first last.
  move=> s; rewrite -enum_compnP /is_comp_of_n /= => /andP [/eqP Hsum Hn0].
  rewrite big_cons -scalerAr mulNr scalerN -scaleNr; congr (_ *: _).
  subst n; rewrite subSS subSn; first last.
    apply (leq_trans (size_comp Hn0)); rewrite {}Hsum.
    case: i Hi {Hin} => // i' _.
    by rewrite subSS leq_subr.
  by rewrite exprS mulN1r opprK.
rewrite -mulr_sumr.
case: (altP (n-i =P 0)%N) => [/eqP | Hni] /=.
  rewrite subn_eq0 => Hni.
  have -> : i = n by apply anti_leq; rewrite Hin Hni.
  subst n => /=.
  rewrite subnn /enum_compn /= big_seq1 big_nil /=.
  rewrite subn0 E0 mulNr -mulrN -scaleNr; congr (_ * (_)%:A).
  by rewrite exprS mulN1r opprK.
rewrite {}IHm //; first last.
  rewrite Hm; case: i Hi {Hin Hni} => // i' _.
  by rewrite subSS leq_subr.
rewrite scaler_sumr mulNr -mulrN -sumrN; congr (_ * _).
apply eq_big_seq => s.
rewrite -enum_compnP /is_comp_of_n /= => /andP [/eqP Hsum Hn0].
rewrite scalerA -scaleNr; congr (_ *: _).
subst n; rewrite -exprD.
move: Hni; rewrite subn_eq0 -leqNgt => {Hin} Hin.
rewrite subSn //.
case: i Hi Hsum Hin => // i _.
rewrite subSS => Hsum Him /=.
have Hsz : size s <= m.
  by apply (leq_trans (size_comp Hn0)); rewrite {}Hsum leq_subr.
rewrite -subSn // subSS subSn // exprS mulN1r opprK.
rewrite subnAC subnKC //.
have:= size_comp Hn0; rewrite Hsum.
rewrite -!subn_eq0 !subnBA //; last exact: ltnW.
by rewrite addnC.
Qed.

End HandE.


Lemma syme_symhE (d : nat) :
  d != 0%N ->
  'e_d = \sum_(1 <= i < d.+1) 'h_i * ((-1)^+i.-1 *: 'e_(d - i)) :> SF.
Proof.
apply: (symHE_rec (symh0 _ _)); exact: sum_symh_syme.
Qed.

Lemma symh_symeE (d : nat) :
  d != 0%N ->
  'h_d = \sum_(1 <= i < d.+1) 'e_i * ((-1)^+i.-1 *: 'h_(d - i)) :> SF.
Proof.
apply: (symHE_rec (syme0 _ _)); exact: sum_syme_symh.
Qed.

Lemma syme_to_symh_partsum n :
  'e_n = \sum_(c : intcompn n) (-1)^+(n - size c) *: (\prod_(i <- c) 'h_i) :> SF.
Proof.
apply: (symHE_partsum (syme0 _ _) (symh0 _ _)); exact: sum_symh_syme.
Qed.

Lemma symh_to_syme_partsum n :
  'h_n = \sum_(c : intcompn n) (-1)^+(n - size c) *: (\prod_(i <- c) 'e_i) :> SF.
Proof.
apply: (symHE_partsum (symh0 _ _) (syme0 _ _)); exact: sum_syme_symh.
Qed.


(** * Newton formula. *)
Lemma mult_symh_U k d i m :
  (('h_k : {mpoly R[n]}) * 'X_i ^+ d)@_m =
  ((mdeg m == (k + d)%N) && (m i >= d))%:R.
Proof using.
rewrite /symh_pol mulr_suml linear_sum /=; case: leqP => /= H.
- pose Ud := (U_(i) *+ d)%MM.
  have Hleq : (Ud <= m)%MM.
    apply/mnm_lepP => j; rewrite mulmnE mnm1E.
    by case: eqP => /= [<- | _]; rewrite ?muln1 ?muln0.
  rewrite andbT -(submK Hleq).
  case: (altP (_ =P _)) => Hdeg /=.
  + move: Hdeg => /eqP; rewrite mdegD mdegMn mdeg1 mul1n eqn_add2r => /eqP Hdeg.
    have Hbound : mdeg (m - Ud) < k.+1 by rewrite Hdeg.
    rewrite (bigD1 (BMultinom Hbound)) /=; last by rewrite Hdeg.
    rewrite mpolyXn -mpolyXD mcoeffX eq_refl /=.
    rewrite big1 ?addr0 // => m' /andP [_ ] Hneq.
    rewrite -mpolyXD mcoeffX.
    apply/boolRP; move: Hneq; apply contra.
    rewrite eqm_add2r => /eqP Heq.
    by apply/eqP/val_inj => /=.
  + rewrite big1 // => m' /eqP Hm'.
    rewrite mpolyXn -mpolyXD mcoeffX.
    apply/boolRP; move: Hdeg; apply contra => /eqP <-.
    by rewrite mdegD Hm' mdegMn mdeg1 mul1n.
- rewrite andbF big1 // => m' _.
  rewrite mpolyXn -mpolyXD mcoeffX.
  apply/boolRP/eqP/mnmP => /(_ i).
  rewrite mnmDE mulmnE mnm1E eq_refl muln1 => Habs.
  by move: H; rewrite -Habs ltnNge leq_addl.
Qed.

Lemma mult_symh_powersum k d m :
  ('h_k * 'p_d : SF)@_m =
  (mdeg m == (k + d)%N)%:R * \sum_(i < n) (m i >= d)%:R.
Proof using.
rewrite rmorphM /= /symp_pol !mulr_sumr linear_sum.
apply eq_bigr=> i _ /=; rewrite mult_symh_U.
by case: eqP => _ //=; rewrite ?mul0r ?mul1r.
Qed.

Lemma Newton_symh (k : nat) :
  k%:R *: 'h_k = \sum_(0 <= i < k) 'h_i * 'p_(k - i) :> SF.
Proof using.
apply val_inj => /=; apply/mpolyP => m.
rewrite mcoeffZ mcoeff_symh !linear_sum big_nat.
rewrite (eq_bigr
           (fun i =>
              (mdeg m == k)%:R *
                \sum_(j < n) (m j >= (k - i)%N)%:R)) /=; first last.
  move=> i Hi /=; rewrite mult_symh_powersum.
  by rewrite subnKC //; apply ltnW.
rewrite -big_nat -mulr_sumr mulrC.
case: (altP (mdeg m =P k)) => Hdegm; rewrite /= ?mul1r ?mul0r //.
rewrite exchange_big /=.
rewrite (eq_bigr (fun i : 'I_n => (m i)%:R)).
  by rewrite -Hdegm mdegE -natr_sum; congr (_%:R).
move=> i _ /=; rewrite -natr_sum; congr (_%:R).
have : m i <= k.
  by move: Hdegm; rewrite mdegE => <-; rewrite (bigD1 i) //=; apply leq_addr.
rewrite big_mkord (reindex_inj rev_ord_inj) /=.
rewrite (eq_bigr (fun j : 'I_k => nat_of_bool (j < m i))); first last.
  by move=> j _; rewrite subKn //.
move: (m i) => n {m Hdegm i} Hn.
rewrite (bigID (fun i : 'I_k => i < n)) /=.
rewrite (eq_bigr (fun i => 1%N)); last by move=> i ->.
rewrite sum_nat_const /= muln1 big1 ?addn0; last by move=> i /negbTE ->.
rewrite cardE /= /enum_mem -enumT /=.
rewrite (eq_filter (a2 := (preim nat_of_ord (fun i => i < n)))) //.
rewrite -(size_map nat_of_ord).
by rewrite -filter_map val_enum_ord iota_ltn // size_iota.
Qed.

Lemma Newton_symh_iota (k : nat) :
  k%:R *: 'h_k = \sum_(i <- iota 1 k) 'p_i * 'h_(k - i) :> SF.
Proof using.
rewrite Newton_symh big_mkord (reindex_inj rev_ord_inj) /=.
rewrite -(addn0 1%N) iota_addl big_map -val_enum_ord big_map.
rewrite /index_enum /= enumT; apply eq_bigr => i _.
by rewrite mulrC add1n subKn.
Qed.

End ChangeBasis.

Import IntPartNDom.
Import OrdNotations.
Close Scope ord_scope.

(** * Basis change from Schur to monomial *)
Section SymsSymm.

Variable (n : nat) (R : comRingType) (d : nat).
Local Notation SF := {sympoly R[n.+1]}.
Implicit Type (la mu : intpartn d).

Lemma syms_symm la :
  's[la] = \sum_(mu : intpartn d) 'K(la, mu)%:R *: 'm[mu] :> SF.
Proof.
rewrite /Kostka; apply val_inj; rewrite /= linear_sum /=.
apply mpolyP => m; rewrite Kostka_Coeff linear_sum /=.
case: (altP (mdeg m =P sumn la)) => Heq; first last.
- rewrite (KostkaMon_sumeval Heq); symmetry; apply big1 => i _.
  rewrite mcoeffZ.
  case: (leqP (size i) n.+1) => [Hszl | /symm_oversize ->]; first last.
    by rewrite mcoeff0 mulr0.
  rewrite mcoeff_symm //=.
  rewrite [perm_eq _ _](_ : _ = false) /= ?mulr0 //.
  apply (introF idP) => /perm_sumn.
  rewrite -!sumnE -!/(mdeg _) -sumn_partm mpartK // intpartn_sumn => Habs.
  by move: Heq; rewrite intpartn_sumn Habs eq_refl.
- have Hpm : is_part_of_n d (partm m).
   by rewrite /= sumn_partm Heq intpartn_sumn eq_refl /=.
  rewrite (bigD1 (IntPartN Hpm)) //= big1 ?addr0.
  + rewrite mcoeffZ (mcoeff_symm _ _ (size_partm _)).
    rewrite perm_eq_sym partm_perm_eqK /= mulr1.
    congr _%:R.
    rewrite -Kostka_any ?leqSpred // [RHS](Kostka_any _ (size_partm m)).
    by apply perm_KostkaMon; apply: partm_perm_eqK.
  + move=> mu Hmu; rewrite mcoeffZ.
    case: (leqP (size mu) n.+1) => [Hszl | /symm_oversize ->]; first last.
      by rewrite mcoeff0 mulr0.
    rewrite mcoeff_symm //=.
    suff /negbTE -> : ~~ (perm_eq (mpart (n := n.+1) mu) m) by rewrite mulr0.
    move: Hmu; apply contra => /perm_eq_partm H.
    apply/eqP/val_inj => /=; rewrite -H.
    by rewrite mpartK.
Qed.

Local Notation P := (intpartndom d).

Lemma syms_symm_partdom la :
  's[la] = 'm[la] + \sum_(mu : P | mu <A la) 'K(la, mu) *: 'm[mu] :> SF.
Proof.
rewrite syms_symm (bigD1 la) //= Kostka_diag scale1r; congr (_ + _).
rewrite (bigID (fun mu : P => mu <=A la)) /= addrC big1 ?add0r //.
by move=> i /andP [_ /Kostka0 ->]; rewrite scale0r.
Qed.

End SymsSymm.

From mathcomp Require Import ssrint.
(** * Basis change from monomial to Schur *)
Section SymmSyms.

Variables (R : comRingType) (n : nat) (d : nat).
Local Notation SF := {sympoly R[n.+1]}.
Local Notation P := (intpartndom d).
Implicit Type la mu : intpartn d.

Lemma symm_syms la : 'm[la] = \sum_(mu : P) 'K^-1(la, mu) *: 's[mu] :> SF.
Proof.
rewrite /KostkaInv -(map_symm [rmorphism of intr]).
rewrite (MatInvE (T := [finPOrdType of P]) (@syms_symm_partdom n _ d) la).
rewrite rmorph_sum /=; apply eq_bigr => mu _.
by rewrite scale_map_sympoly map_syms.
Qed.

Lemma symm_syms_partdom la :
  'm[la] = 's[la] + \sum_(mu : P | mu <A la) 'K^-1(la, mu) *:'s[mu] :> SF.
Proof.
rewrite /KostkaInv -(map_symm [rmorphism of intr]).
rewrite (MatInvP (T := [finPOrdType of P]) (@syms_symm_partdom n _ d) la).
rewrite rmorphD /= map_syms rmorph_sum /=; congr (_ + _).
apply eq_bigr => mu _.
by rewrite scale_map_sympoly map_syms.
Qed.

End SymmSyms.


(** * Basis change from complete to Schur *)
Section SymhSyms.

Variables (R : comRingType) (n : nat) (d : nat).
Local Notation SF := {sympoly R[n.+1]}.
Local Notation P := (intpartndom d).
Implicit Type la mu : intpartn d.

Lemma symh_syms mu : 'h[mu] = \sum_(la : P) 'K(la, mu) *: 's[la] :> SF.
Proof.
case: mu => [mu Hmu] /=; rewrite /prod_symh /prod_gen /=.
elim: mu d Hmu => [|m mu IHmu] deg.
  rewrite big_nil => /andP [/eqP /= /esym Hd _].
  symmetry; subst deg; rewrite (big_pred1 (rowpartn 0)); first last.
    by move=> i; symmetry; apply/eqP/val_inj; rewrite /= intpartn0.
  by rewrite syms0 -[[::]]/(pnval (rowpartn 0)) Kostka_diag scale1r.
move=> /andP [/eqP Hdeg /andP [_ Hpart]].
rewrite big_cons /= {}(IHmu (sumn mu)) /= ?eq_refl ?Hpart //.
rewrite [RHS](eq_bigr
    (fun la : intpartn deg =>
       \sum_(nu : intpartn (sumn mu) | hb_strip nu la) 'K(nu, mu) *: 's[la]));
    first last.
  by move=> la _; rewrite -scaler_suml -natr_sum Kostka_ind.
rewrite mulr_sumr [RHS](exchange_big_dep predT) //=.
apply eq_bigr => la _.
rewrite -scalerAr -scaler_sumr mulrC syms_symhM; congr (_ *: _).
have H : (sumn mu + m)%N = deg by rewrite addnC -Hdeg.
rewrite (reindex (cast_intpartn H)) /=; first last.
  by apply onW_bij; apply (Bijective (cast_intpartnK _) (cast_intpartnKV _)).
apply eq_big => [nu | nu _].
- by case: nu => nu /= Hnu; rewrite cast_intpartnE /=.
- by apply val_inj; rewrite /= Schur_cast.
Qed.

Lemma symh_syms_partdom mu :
  'h[mu] = 's[mu] + \sum_(la : P | (mu:P) <A la ) 'K(la, mu) *: 's[la] :> SF.
Proof.
rewrite symh_syms (bigD1 mu) //= Kostka_diag scale1r; congr (_ + _).
rewrite (bigID (fun la : P => (mu:P) <=A la)) /= addrC big1 ?add0r; first last.
  by move=> i /andP [_ /Kostka0 ->]; rewrite scale0r.
by apply eq_bigl => la; rewrite eq_sym.
Qed.

End SymhSyms.


From mathcomp Require Import ssrnum.

Section ChangeBasisSymhPowerSum.

Import Num.Theory.

Variable R : numFieldType.
Variable n0 : nat.
Local Notation n := n0.+1.
Local Notation SF := {sympoly R[n]}.

Fixpoint prod_partsum (s : seq nat) :=
  if s is _ :: s' then (sumn s * prod_partsum s')%N else 1%N.

Local Notation "\Pi s" := (prod_partsum s)%:R^-1 (at level 0, s at level 2).

Lemma symh_to_symp_prod_partsum n :
  'h_n = \sum_(c : intcompn n) \Pi c *: \prod_(i <- c) 'p_i :> SF.
Proof using.
rewrite /index_enum -enumT /=.
rewrite -[RHS](big_map (@cnval n) xpredT
   (fun c : seq nat => \Pi c *: \prod_(i <- c) 'p_i)).
rewrite enum_intcompnE.
elim: n {-2}n (leqnn n) => [| m IHm] n.
  rewrite leqn0 => /eqP ->.
  by rewrite big_seq1 big_nil symh0 /= invr1 scale1r.
rewrite leq_eqVlt => /orP [/eqP Hm|]; last by rewrite ltnS; exact: IHm.
rewrite enum_compnE Hm // -Hm big_flatten /=.
have Hn : (n%:R : R) != 0 by rewrite pnatr_eq0 Hm.
apply (scalerI Hn); rewrite Newton_symh_iota.
rewrite scaler_sumr big_map; apply eq_big_seq => i.
rewrite mem_iota add1n ltnS => /andP [Hi Hin].
rewrite big_map big_seq.
rewrite (eq_bigr
    (fun c : seq nat => (n%:R^-1 *: 'p_i) *
         (\Pi c *: \prod_(j <- c) 'p_j))); first last.
  move=> s; rewrite -enum_compnP /is_comp_of_n /= => /andP [/eqP -> _].
  rewrite subnKC // big_cons scalerAr.
  by rewrite natrM invfM -!scalerAr -scalerAl scalerA mulrC.
rewrite -big_seq -mulr_sumr {}IHm; first last.
  by rewrite leq_subLR Hm -(add1n m) leq_add2r.
by rewrite -scalerAl scalerA divff // scale1r; congr(_ * _).
Qed.

Import LeqGeqOrder.

Lemma symh_to_symp_intpartn n :
  'h_n = \sum_(l : intpartn n)
           (\sum_(c : intcompn n | perm_eq l c) \Pi c) *: 'p[l] :> SF.
Proof.
rewrite symh_to_symp_prod_partsum.
rewrite (partition_big (@partn_of_compn n) xpredT) //=.
apply eq_bigr => l _; rewrite scaler_suml; apply eq_big.
- move=> c; apply/eqP/idP => [<- | Hperm]; first exact: perm_partn_of_compn.
  apply val_inj => /=; apply (eq_sorted geq_trans) => //.
  + exact: sort_sorted.
  + by rewrite (perm_eqrP Hperm) perm_sort.
- move=> c /eqP <-; congr (_ *: _).
  rewrite /prod_symp /prod_gen; apply eq_big_perm.
  by rewrite perm_eq_sym; apply: perm_partn_of_compn.
Qed.

Require Import permcent.

Lemma intcompn_cons_sub_proof i n (c : intcompn (n - i)) :
  i != 0%N -> (i <= n)%N -> is_comp_of_n n (i :: c).
Proof.
move=> Hi Hin.
rewrite /is_comp_of_n /= intcompn_sumn subnKC // eq_refl /=.
rewrite /is_comp inE negb_or eq_sym Hi /=.
exact: intcompnP.
Qed.
Definition intcompn_cons i (Hi : i != 0%N) n (Hin : (i <= n)%N) c :=
  IntCompN (intcompn_cons_sub_proof c Hi Hin).

Lemma intcompn_behead_sub_proof i n (c : intcompn n) :
  i != 0%N -> (i <= n)%N ->
  is_comp_of_n (n - i)%N (if head 0%N c == i then behead c else rowcompn (n-i)).
Proof.
case: c => [[|c0 c] /= /andP [/eqP <- Hcomp]] Hi0 Hin.
  by exfalso; move: Hin Hi0; rewrite leqn0 => /eqP ->; rewrite eq_refl.
case: (altP (c0 =P i)) => Hc0 /=; last exact: rowcompnP.
subst c0; rewrite addKn eq_refl /=.
move: Hcomp; rewrite /is_comp inE; apply contra => ->.
by rewrite orbT.
Qed.
Definition intcompn_behead i (Hi : i != 0%N) n (Hin : (i <= n)%N) c :=
  IntCompN (intcompn_behead_sub_proof c Hi Hin).


Lemma part_sumn_count_bound b l :
  (sumn l < b)%N ->
  is_part l ->
  (\sum_(i < b | (i : nat) \in l) i * (count_mem (i : nat) l))%N = sumn l.
Proof.
move=> Hb; have {Hb} Hb : all (gtn b) l.
  elim: l Hb => //= l0 l IHl H; apply/andP; split.
  - exact: (leq_ltn_trans (leq_addr _ _) H).
  - by apply IHl; exact: (leq_ltn_trans (leq_addl _ _) H).
elim: l Hb => [_ _ | l0 l IHl]; first by apply big1.
move=> /andP [Hb /IHl{IHl}Hrec] Hpart.
move: Hb => /= Hl0b.
have /= Hl0 := part_head_non0 Hpart.
move: Hpart => /andP [_] /Hrec{Hrec}Hrec.
case: (boolP (l0 \in l)) => Hl0l.
- rewrite (eq_bigl (fun i : 'I_b => (i : nat) \in l)); first last.
    by move=> i; rewrite inE; case: (altP (i =P l0 :> nat)) => [-> |].
  rewrite (bigD1 (Ordinal Hl0b)) //=.
  rewrite eq_refl /= mulnDr muln1 -addnA; congr (_ + _)%N.
  (* TODO : Factorize *)
  rewrite (eq_bigr (fun i : 'I_b => i * (count_mem (i : nat) l)))%N;
      first last.
    move=> i /andP [_ Hi].
    have : (i : nat) != l0 by [].
    rewrite eq_sym => /negbTE ->.
    by rewrite add0n.
  by rewrite -Hrec [RHS](bigD1 (Ordinal Hl0b)).
- rewrite (bigD1 (Ordinal Hl0b)) //= ?inE eq_refl //=.
  rewrite (count_memPn Hl0l) addn0 muln1; congr (_ + _)%N.
  rewrite (eq_bigr (fun i : 'I_b => i * (count_mem (i : nat) l)))%N;
      first last.
    move=> i /andP [_ Hi].
    have : (i : nat) != l0 by [].
    rewrite eq_sym => /negbTE ->.
    by rewrite add0n.
  rewrite (eq_bigl (fun i : 'I_b => (i : nat) \in l)); first last.
    move=> i /=; rewrite inE; case: (altP (i =P l0 :> nat)) => [Hi | Hil0] /=.
    + subst l0; rewrite (negbTE Hl0l).
      by apply negbTE; rewrite negbK; apply/eqP/val_inj.
    + by case: ((i : nat) \in l).
  exact: Hrec.
Qed.

Lemma part_sumn_count l :
  is_part l ->
  (\sum_(i < (sumn l).+1 | (i : nat) \in l) i * (count_mem (i : nat) l))%N
  = sumn l.
Proof. by move/part_sumn_count_bound; apply. Qed.

Lemma coeff_symh_to_symp n (l : intpartn n) :
  (\sum_(c : intcompn n | perm_eq l c) \Pi c) = (zcard l)%:R^-1 :> R.
Proof.
case: l => l /= /andP [/eqP].
elim: n {-2}n (leqnn n) l => [| m IHm] n.
  rewrite leqn0 => /eqP -> l /part0 H/H{H} ->{l}.
  rewrite zcard_nil /=.
  rewrite (eq_bigl (xpred1 (IntCompN (cnval := [::]) (n := 0%N) isT))); first last.
    move=> i; apply/idP/eqP => [Hperm | /(congr1 val)/= -> //].
    by apply val_inj => /=; apply/nilP; rewrite /nilp -(perm_eq_size Hperm).
  by rewrite big_pred1_eq.
rewrite leq_eqVlt => /orP [/eqP Hm|]; last by rewrite ltnS; exact: IHm.
move => l Hsum Hpart.
have head_intcompn (c : intcompn n) : (head 0 c < n.+1)%N.
  rewrite ltnS; case: c => [[|c0 c]] //= /andP [/eqP <- _].
  exact: leq_addr.
pose headcomp c := Ordinal (head_intcompn c).
rewrite (partition_big headcomp xpredT) //=.
transitivity (\sum_(j < n.+1)
                \sum_(i : intcompn n |
                 perm_eq l i && (head 0%N i == j :> nat)) \Pi i : R).
  by apply eq_bigr=> i _; apply eq_bigl => c.
rewrite (bigID (fun j : 'I_(n.+1) => (j : nat) \in l)) /=
        [X in _ + X]big1 ?addr0; first last.
  move=> i Hi; apply big1 => [] [[|c0 c] /= _ /andP [Hperm /eqP Hhead]]; exfalso.
  - by move/perm_sumn: Hperm; rewrite /= Hsum Hm.
  - subst c0; move/perm_eq_mem: Hperm Hi => /(_ i).
    by rewrite inE eq_refl /= => ->.
transitivity (\sum_(i < n.+1 | (i : nat) \in l)
               n%:R^-1 * (zcard (rem (i : nat) l))%:R^-1 : R).
  apply eq_bigr => /= i Hi.
  have H0i : i != 0%N :> nat.
    move: Hi; apply contraL => /eqP ->.
    by move: Hpart; rewrite is_part_sortedE => /andP [].
  have Hin : (i <= n)%N by rewrite -ltnS.
  rewrite (reindex (intcompn_cons H0i Hin)) /=; first last.
    exists (intcompn_behead H0i Hin) => c; rewrite inE => /andP [Hperm Hhead];
        apply val_inj; rewrite /= ?eq_refl //.
    rewrite /= Hhead.
    case: c Hperm Hhead => [[|c0 c]] //= _.
    + by move/perm_sumn; rewrite /= Hsum {1}Hm.
    + by move=> _ /eqP ->.
  rewrite (eq_bigl (fun c : intcompn (n - i)%N =>
                      perm_eq (rem (i : nat) l) c)); first last.
    move=> c; rewrite eq_refl andbT.
    have /perm_eqlP -> := perm_to_rem Hi.
    by rewrite perm_cons.
  transitivity (\sum_(c : intcompn (n - i)%N | perm_eq (rem (i : nat ) l) c)
                 n%:R^-1 * \Pi c : R).
    by apply eq_bigr => c _; rewrite intcompn_sumn subnKC // natrM invfM.
  rewrite -mulr_sumr IHm //.
  - rewrite -ltnS -Hm -{3}(subnK Hin).
    move: H0i; case i => [/= [//=|i']] _.
    by rewrite addnS ltnS leq_addr.
  - rewrite -[LHS](addKn i).
    have /perm_sumn /= <- := perm_to_rem Hi.
    by rewrite Hsum.
  - move: Hpart; rewrite !is_part_sortedE => /andP [Hsort H0].
    have Hrem := rem_subseq (i :nat) l; apply/andP; split.
    + exact: (subseq_sorted _ Hrem).
    + by move: H0; apply contra; apply (mem_subseq Hrem).
rewrite {IHm} -mulr_sumr.
transitivity (n%:R^-1 *
       (\sum_(i < n.+1 | (i : nat) \in l)
         (i * (count_mem (i : nat) l))%:R / (zcard l)%:R) : R).
  congr (_ * _); apply eq_bigr => i Hi.
  have H0i : i != 0%N :> nat.
    move: Hi; apply contraL => /eqP ->.
    by move: Hpart; rewrite is_part_sortedE => /andP [].
  rewrite -(zcard_rem H0i Hi) [X in _/X]natrM invfM -[LHS]mul1r !mulrA.
  congr (_ * _); rewrite divff // pnatr_eq0.
  rewrite muln_eq0 negb_or H0i /=.
  by move: Hi; apply contraL => /eqP H; apply/count_memPn.
rewrite -mulr_suml mulrA -[RHS]mul1r; congr (_ * _).
rewrite -natr_sum -Hsum part_sumn_count // mulrC divff //.
by rewrite Hsum Hm pnatr_eq0.
Qed.

Lemma symh_to_symp n :
  'h_n = \sum_(l : intpartn n) (zcard l)%:R^-1 *: 'p[l] :> SF.
Proof.
rewrite symh_to_symp_intpartn; apply eq_bigr => l _.
by rewrite coeff_symh_to_symp.
Qed.

End ChangeBasisSymhPowerSum.


<<<<<<< HEAD
Section Schur.

Variable n0 : nat.
Local Notation n := n0.+1.
Variable R : ringType.

Definition Schur d (sh : intpartn d) : {mpoly R[n]} :=
  \sum_(t : tabsh n0 sh) \prod_(v <- to_word t) 'X_v.

Lemma Schur_tabsh_readingE  d (sh : intpartn d) :
  Schur sh =
  \sum_(t : d.-tuple 'I_n | tabsh_reading sh t) \prod_(v <- t) 'X_v.
Proof using.
rewrite /Schur /index_enum -!enumT.
pose prodw := fun w => \prod_(v <- w) 'X_v : {mpoly R[n]}.
rewrite -[LHS](big_map (fun t => to_word (val t)) xpredT prodw).
rewrite -[RHS](big_map val (tabsh_reading sh) prodw).
rewrite -[RHS]big_filter.
by rewrite (eq_big_perm _ (to_word_enum_tabsh _ sh)).
Qed.

Lemma Schur0 (sh : intpartn 0) : Schur sh = 1.
Proof using.
rewrite Schur_tabsh_readingE (eq_bigl (xpred1 [tuple])); first last.
  by move=> i /=; rewrite tuple0 [RHS]eq_refl intpartn0.
by rewrite big_pred1_eq big_nil.
Qed.

Lemma Schur_oversize d (sh : intpartn d) : (size sh > n)%N -> Schur sh = 0.
Proof using.
move=> Hn; apply big1 => t _; exfalso.
have:= size_tabsh t; rewrite -(size_map size) -/(shape t) shape_tabsh.
by move=> /(leq_trans Hn); rewrite ltnn.
Qed.



Lemma tabwordshape_row d (w : d.-tuple 'I_n) :
  tabsh_reading (rowpartn d) w = sorted leq [seq val i | i <- w].
Proof using.
rewrite /tabsh_reading /= /rowpart ; case: w => w /=/eqP Hw.
case: d Hw => [//= | d] Hw; rewrite Hw /=; first by case: w Hw.
rewrite addn0 eq_refl andbT //=.
case: w Hw => [//= | w0 w] /= /eqP; rewrite eqSS => /eqP <-.
rewrite take_size; apply esym; apply (map_path (b := pred0)) => /=.
- move=> i j /= _ ; exact: leqXnatE.
- by apply/hasPn => x /=.
Qed.


Lemma perm_eq_enum_basis d :
  perm_eq [seq s2m (val s) | s <- enum (basis n d)]
          [seq val m | m <- enum [set m : 'X_{1..n < d.+1} | mdeg m == d]].
Proof using.
apply uniq_perm_eq.
- rewrite map_inj_in_uniq; first exact: enum_uniq.
  move=> i j; rewrite !mem_enum => Hi Hj; exact: inj_s2m.
- rewrite map_inj_uniq; [exact: enum_uniq | exact: val_inj].
move=> m; apply/mapP/mapP => [[] s | [] mb].
- rewrite mem_enum inE /= => Hsort ->.
  have mdegs : mdeg (s2m s) = d.
    rewrite /s2m /mdeg mnm_valK /= big_map enumT -/(index_enum _).
    by rewrite combclass.sum_count_mem count_predT size_tuple.
  have mdegsP : (mdeg (s2m s) < d.+1)%N by rewrite mdegs.
  exists (BMultinom mdegsP) => //.
  by rewrite mem_enum inE /= mdegs.
- rewrite mem_enum inE => /eqP Hmb ->.
  have Ht : size (m2s mb) == d by rewrite -{2}Hmb size_m2s.
  exists (Tuple Ht) => /=; last by rewrite s2mK.
  rewrite mem_enum inE /=; exact: srt_m2s.
Qed.

(** Equivalent definition of symh symmetric function *)
Lemma symh_basisE d :
  \sum_(s in (basis n d)) 'X_[s2m s] = Schur (rowpartn d).
Proof using.
rewrite Schur_tabsh_readingE (eq_bigl _ _ (@tabwordshape_row d)).
rewrite [RHS](eq_bigr (fun s : d.-tuple 'I_n => 'X_[s2m s])); first last.
  move=> [s _] /= _; rewrite /s2m; elim: s => [| s0 s IHs]/=.
    by rewrite big_nil -/mnm0 mpolyX0.
  rewrite big_cons {}IHs -mpolyXD; congr ('X_[_]).
  by rewrite mnmP => i; rewrite mnmDE !mnmE.
by apply eq_bigl => m; rewrite inE /=.
Qed.
End Schur.


Section SchurComRingType.

Variable n0 : nat.
Local Notation n := (n0.+1).
Variable R : comRingType.

Lemma symhE d : val (symh n R d) = Schur n0 R (rowpartn d).
Proof using.
rewrite /= -symh_basisE /symh_pol /symh_pol_bound.
rewrite -(big_map (@bmnm n d.+1) (fun m => mdeg m == d) (fun m => 'X_[m])).
rewrite /index_enum -enumT -big_filter.
rewrite [filter _ _](_ : _ =
    [seq val m | m <- enum [set m : 'X_{1..n < d.+1} | mdeg m == d]]);
    first last.
  rewrite /enum_mem filter_map -filter_predI; congr map.
  by apply eq_filter => s /=; rewrite !inE andbT.
rewrite -(eq_big_perm _ (perm_eq_enum_basis _ d)) /=.
by rewrite big_map -[RHS]big_filter.
Qed.

Lemma tabwordshape_col d (w : d.-tuple 'I_n) :
  tabsh_reading (colpartn d) w = sorted gtnX w.
Proof using.
rewrite /tabsh_reading /= /colpart ; case: w => w /=/eqP Hw.
have -> : sumn (nseq d 1%N) = d.
  by elim: d {Hw} => //= d /= ->; rewrite add1n.
rewrite Hw eq_refl /= rev_nseq.
have -> : rev (reshape (nseq d 1%N) w) = [seq [:: i] | i <- rev w].
  rewrite map_rev; congr rev.
  elim: d w Hw => [| d IHd] //=; first by case.
  case => [| w0 w] //= /eqP; rewrite eqSS => /eqP /IHd <-.
  by rewrite take0 drop0.
rewrite -rev_sorted.
case: {w} (rev w) {d Hw} => [|w0 w] //=.
elim: w w0 => [//= | w1 w /= <-] w0 /=.
by congr andb; rewrite /dominate /= andbT {w}.
Qed.

(** The definition of syme symmetric polynomials as column Schur
    function agrees with the one from mpoly *)
Lemma symeE d :
  val (syme n R d) = Schur n0 R (colpartn d).
Proof using.
rewrite /= mesym_tupleE /tmono /syme Schur_tabsh_readingE.
rewrite (eq_bigl _ _ (@tabwordshape_col d)).
set f := BIG_F.
rewrite (eq_bigr (fun x => f (rev_tuple x))) /f {f}; first last.
  by move => i _ /=; apply: eq_big_perm; exact: perm_eq_rev.
rewrite (eq_bigl (fun i => sorted gtnX (rev_tuple i))); first last.
  move=> [t /= _]; rewrite rev_sorted.
  case: t => [//= | t0 t] /=.
  apply: (map_path (b := pred0)) => [x y /= _|].
  + by rewrite -ltnXnatE.
  + by apply/hasPn => x /=.
rewrite [RHS](eq_big_perm
                (map (@rev_tuple _ _)
                     (enum (tuple_finType d (ordinal_finType n))))) /=.
  by rewrite big_map /=; first by rewrite /index_enum /= enumT.
apply uniq_perm_eq.
- rewrite /index_enum -enumT; exact: enum_uniq.
- rewrite map_inj_uniq; first exact: enum_uniq.
  apply (can_inj (g := (@rev_tuple _ _))).
  by move=> t; apply val_inj => /=; rewrite revK.
- rewrite /index_enum -enumT /= => t.
  rewrite mem_enum /= inE; apply esym; apply/mapP.
  exists (rev_tuple t) => /=.
  + by rewrite mem_enum.
  + by apply val_inj; rewrite /= revK.
Qed.

Lemma Schur1 (sh : intpartn 1) : Schur n0 R sh = \sum_(i < n) 'X_i.
Proof using.
suff -> : sh = rowpartn 1.
  by rewrite -symhE [val]/= symhe1E syme1.
by apply val_inj => /=; exact: intpartn1.
Qed.

End SchurComRingType.


Section ScalarChange.

Variables R S : comRingType.
Variable mor : {rmorphism R -> S}.
Variable n : nat.

Lemma map_mpoly_issym (f : {sympoly R[n]}) : map_mpoly mor f \is symmetric.
Proof.
apply/issymP => s.
by rewrite msym_map_mpoly (issymP _ (sympol_is_symmetric f)).
Qed.
Definition map_sympoly (f : {sympoly R[n]}) : {sympoly S[n]} :=
           SymPoly (map_mpoly_issym f).

Lemma map_sympoly_is_rmorphism : rmorphism map_sympoly.
Proof.
rewrite /map_sympoly; repeat split.
- by move=> i j /=; apply val_inj; rewrite /= rmorphB.
- by move=> i j /=; apply val_inj; rewrite /= rmorphM.
- by apply val_inj; rewrite /= rmorph1.
Qed.
Canonical map_sympoly_rmorphism := RMorphism map_sympoly_is_rmorphism.

Lemma scale_map_sympoly (r : R) (p : {sympoly R[n]}) :
  map_sympoly (r *: p) = (mor r) *: (map_sympoly p).
Proof.
apply val_inj => /=.
rewrite (mpolyE p) raddf_sum /=.
apply/mpolyP => m.
rewrite mcoeffZ !mcoeff_map_mpoly /= -!rmorphM /=; congr (mor _).
rewrite !linear_sum /= mulr_sumr.
apply eq_bigr => i _ /=.
by rewrite !linearZ /=.
Qed.

Lemma map_symm d : map_sympoly 'm[d] = 'm[d].
Proof.
apply val_inj; rewrite /= /symm.
case: leqP => _ /=; last exact: rmorph0.
rewrite /symm_pol rmorph_sum /=.
apply eq_bigr => X _; exact: map_mpolyX.
Qed.

Lemma map_syme d : map_sympoly 'e_d = 'e_d.
Proof.
apply val_inj; rewrite /= /mesym rmorph_sum /=.
apply eq_bigr => X _; rewrite rmorph_prod /=.
by apply eq_bigr => i _; rewrite map_mpolyX.
Qed.
Lemma map_syme_prod d (l : intpartn d) : map_sympoly 'e[l] = 'e[l].
Proof.
by rewrite rmorph_prod; apply eq_bigr => i _; exact: map_syme.
Qed.

Lemma map_symh d : map_sympoly 'h_d = 'h_d.
Proof.
apply val_inj; rewrite /= /symh_pol rmorph_sum /=.
by apply eq_bigr => X _; rewrite map_mpolyX.
Qed.
Lemma map_symh_prod d (l : intpartn d) : map_sympoly 'h[l] = 'h[l].
Proof.
by rewrite rmorph_prod; apply eq_bigr => i _; exact: map_symh.
Qed.

Lemma map_symp d : map_sympoly 'p_d = 'p_d.
Proof.
apply val_inj; rewrite /= /symp_pol rmorph_sum /=.
by apply eq_bigr => X _; rewrite rmorphX /= map_mpolyX.
Qed.
Lemma map_symp_prod d (l : intpartn d) : map_sympoly 'p[l] = 'p[l].
Proof.
by rewrite rmorph_prod; apply eq_bigr => i _; exact: map_symp.
Qed.

End ScalarChange.


=======
>>>>>>> 2a5ccb8d
Section MPoESymHomog.

Variable (n0 : nat) (R : comRingType).
Local Notation n := (n0.+1).

Implicit Types p q r : {mpoly R[n]}.
Implicit Type m : 'X_{1..n}.

Lemma prod_homog nv l (dt : l.-tuple nat) (mt : l.-tuple {mpoly R[nv]}) :
  (forall i : 'I_l, tnth mt i \is (tnth dt i).-homog) ->
  \prod_(i <- mt) i \is (\sum_(i <- dt) i).-homog.
Proof using .
elim: l dt mt => [| l IHl] dt mt H.
  rewrite tuple0 big_nil tuple0 big_nil; exact: dhomog1.
case/tupleP: dt H => d dt.
case/tupleP: mt => p mt H /=.
rewrite !big_cons; apply dhomogM.
  by have := H ord0 => /=; rewrite (tnth_nth 0) (tnth_nth 0%N).
apply IHl => i.
have := H (inord i.+1).
rewrite !(tnth_nth 0) !(tnth_nth 0%N) /=.
by rewrite !inordK; last exact: (ltn_ord i).
Qed.

Local Notation E nv := [tuple mesym nv R i.+1  | i < n].

Lemma homog_X_mPo_elem (nv : nat) m : 'X_[m] \mPo (E nv) \is (mnmwgt m).-homog.
Proof using .
rewrite comp_mpolyX.
pose dt := [tuple (i.+1 * (m i))%N | i < n].
pose mt := [tuple (mesym nv R i.+1) ^+ m i | i < n] : n.-tuple {mpoly R[_]}.
rewrite (eq_bigr (fun i : 'I_n => tnth mt i)); first last.
  by move=> k _ /=; rewrite !tnth_mktuple.
rewrite -(big_tuple _ _ mt xpredT id).
rewrite /mnmwgt (eq_bigr (fun i : 'I_n => tnth dt i)); first last.
  by move=> k _ /=; rewrite !tnth_mktuple mulnC.
rewrite -(big_tuple _ _ dt xpredT id).
apply prod_homog => k.
rewrite !tnth_mktuple {mt dt}; apply: dhomogMn.
exact: mesym_homog.
Qed.

Lemma pihomog_mPo nv p d :
  pihomog [measure of mdeg] d (p \mPo (E nv)) =
  (pihomog [measure of mnmwgt] d p) \mPo (E nv).
Proof using .
elim/mpolyind: p => [| c m p Hm Hc IHp] /=; first by rewrite !linear0.
rewrite !linearP /= {}IHp; congr (c *: _ + _).
case: (altP (mnmwgt m =P d)) => Hd.
- have/eqP := Hd; rewrite -(dhomogX R) => /pihomog_dE ->.
  by have:= homog_X_mPo_elem nv m; rewrite Hd => /pihomog_dE ->.
- rewrite (pihomog_ne0 Hd (homog_X_mPo_elem nv m)).
  rewrite (pihomog_ne0 Hd); first by rewrite linear0.
  by rewrite dhomogX.
Qed.

Lemma mwmwgt_homogP (p : {mpoly R[n]}) d :
  reflect
    (forall nv, p \mPo (E nv) \is d.-homog)
    (p \is d.-homog for [measure of mnmwgt]).
Proof using.
rewrite !homog_piE.
apply (iffP eqP) => [Homog nv | H].
- by rewrite -Homog -pihomog_mPo pihomogP.
- apply pihomog_dE.
  suff -> : p = pihomog [measure of mnmwgt] d p by apply: pihomogP.
  apply msym_fundamental_un; apply esym.
  by rewrite -pihomog_mPo; apply pihomog_dE.
Qed.

Lemma sym_fundamental_homog (p : {mpoly R[n]}) (d : nat) :
  p \is symmetric -> p \is d.-homog ->
  { t | t \mPo (E n) = p /\ t \is d.-homog for [measure of mnmwgt] }.
Proof.
move=> /sym_fundamental [t [Ht _]] Hhom.
exists (pihomog [measure of mnmwgt] d t); split.
- by rewrite -pihomog_mPo Ht pihomog_dE.
- exact: pihomogP.
Qed.

End MPoESymHomog.


From mathcomp Require Import poly.
Section KillLastVar.

Variable R : comRingType.
Variable n0 : nat.
Local Notation n := n0.+1.

Definition restr : {mpoly R[n.+1]} -> {mpoly R[n]} := coefp 0 \o (@muni n R).

Lemma restr_is_lrmorphism : lrmorphism restr.
Proof.
rewrite /restr; repeat split.
- by move=> i j; rewrite raddfB.
- by move=> i j; rewrite rmorphM.
- by rewrite rmorph1.
- move=> /= a p.
  by rewrite [coefp 0]lock /= muniZ; unlock; rewrite linearZ -mul_mpolyC.
Qed.
Canonical restr_additive   := Additive   restr_is_lrmorphism.
Canonical restr_rmorphism  := RMorphism  restr_is_lrmorphism.
Canonical restr_linear     := AddLinear  restr_is_lrmorphism.
Canonical restr_lrmorphism := LRMorphism restr_is_lrmorphism.

(* This is an algebra morphism [rmorphism of restr]. *)

Lemma lift_ord_max (i : 'I_n) :
  val (fintype.lift ord_max i) = i :> nat.
Proof. by rewrite /= /bump leqNgt ltn_ord add0n. Qed.

Lemma widen_lift :
  widen_ord (leqnSn n) =1 fintype.lift ord_max.
Proof. by move=> i; apply val_inj; rewrite [RHS]lift_ord_max. Qed.

Lemma restrX0 (m : 'X_{1..n.+1}) : m ord_max != 0%N -> restr 'X_[m] = 0.
Proof.
rewrite /restr /= muniE msuppX big_seq1 mcoeffX eq_refl scale1r => Hm.
move: ('X_[[multinom _ | i < n]]) => C.
case: (altP (C =P 0)) => [-> | HC]; first by rewrite scale0r polyseq0.
case: (m ord_max) Hm => //= d _.
rewrite -[C *: _]mulr_algl polyseqMXn /= ?scaler0 //.
by rewrite alg_polyC polyC_eq0.
Qed.

Lemma mpolyX_neq0 nv (m : 'X_{1..nv}) : 'X_[m] != 0 :> {mpoly R[_]}.
Proof. by rewrite -msupp_eq0 msuppX. Qed.

Lemma msym_restr s p :
  msym s (restr p) = restr (msym (lift_perm ord_max ord_max s) p).
Proof.
rewrite (mpolyE p) ![in LHS]linear_sum.
rewrite [msym _ _]linear_sum linear_sum /=.
apply eq_bigr => m _ /=; rewrite !linearZ /=; congr (_ *: _).
case: (altP ((m ord_max) =P 0%N)) => Hm.
- rewrite !msymX /restr [coefp 0]lock /=.
  rewrite !muniE !msuppX !big_seq1 !mcoeffX !eq_refl !scale1r.
  rewrite Hm expr0 alg_polyC; unlock; rewrite {2}[coefp 0]lock /=.
  rewrite polyseqC /= mpolyX_neq0 /=.
  rewrite mnmE lift_permV lift_perm_id Hm.
  unlock; rewrite linearZ expr0 /= polyseq1 mulr1.
  rewrite msymX; congr 'X_[_]; apply/mnmP => i; rewrite !mnmE; congr (m _).
  apply val_inj; rewrite /=.
  by rewrite widen_lift lift_perm_lift lift_ord_max.
- rewrite restrX0 // msym0 msymX restrX0 //.
  by rewrite !mnmE lift_permV lift_perm_id.
Qed.

Lemma restr_sym_subproof (p : {sympoly R[n.+1]}) :
  restr p \in symmetric.
Proof.
case: p => p /= /issymP Hp.
by apply/issymP => s; rewrite msym_restr Hp.
Qed.
Definition restr_sym p : {sympoly R[n]} := SymPoly (restr_sym_subproof p).

Lemma restr_symp k : restr_sym 'p_k.+1 = 'p_k.+1.
Proof.
apply val_inj; rewrite /= linear_sum.
rewrite (bigD1 ord_max) //=.
rewrite mpolyXn restrX0 ?add0r; first last.
  by rewrite mulmS !mnmE eq_refl add1n.
rewrite (reindex (@fintype.lift n.+1 ord_max)) /=; first last.
  exists (fun i => odflt ord0 (unlift ord_max i)) => /= i;
    rewrite inE eq_sym => Hi.
  - by rewrite liftK /=.
  - by have [j ->{i Hi} -> /=] := unlift_some Hi.
apply eq_big => [i| i Hi]; first by rewrite /eq_op /= eq_sym neq_bump.
rewrite rmorphX /= /restr /=; congr (_ ^+ _).
rewrite muniE msuppX big_seq1 mcoeffX eq_refl scale1r.
have -> : U_( (fintype.lift ord_max i))%MM ord_max = 0%N.
  by rewrite mnmE (negbTE Hi).
rewrite -mul_polyC mulr1 polyseqC mpolyX_neq0 /=.
congr ('X_[_]); apply/mnmP => j; rewrite !mnmE.
by rewrite -widen_lift.
Qed.

Lemma restr_prod_symp d (la : intpartn d) : restr_sym 'p[la] = 'p[la].
Proof.
apply val_inj; rewrite /prod_symp /prod_gen /= !rmorph_prod /=.
rewrite !big_seq; apply eq_bigr => /= i /(nthP 0%N) [ind Hind <-{i}].
have := nth_part_non0 (intpartnP la) Hind.
case: (nth 0%N la ind) => //= i _.
exact: (congr1 val (restr_symp i)).
Qed.

Lemma restr_syms d (la : intpartn d) : restr (Schur n R la) = Schur n0 R la.
Proof.
rewrite /= linear_sum /Schur.
rewrite (bigID (fun t : tabsh n la => ord_max \in to_word t)) /= big1 ?add0r;
  first last.
  move=> i Hi; rewrite rmorph_prod /=.
  elim: (to_word i) Hi => //= w0 w IHw.
  rewrite inE big_cons => /orP [/eqP <- | /IHw ->]; last by rewrite mulr0.
  by rewrite restrX0 ?mul0r // mnmE eq_refl.
case: (ssrnat.ltnP n (size la)) => Hla.
  rewrite !big_pred0 // => /= t.
  - have:= size_tabsh t.
    rewrite -(size_map size t) -/(shape _) shape_tabsh => /(leq_trans Hla).
    by rewrite ltnn.
  - apply negbF; have /allP Hall := all_ltn_nth_tabsh t n.
    have /mem_to_word : is_in_shape (shape t) n 0.
    rewrite /is_in_shape lt0n.
    by apply nth_part_non0; rewrite ?shape_tabsh ?size_map.
  suff -> : get_tab t n 0 = ord_max by [].
  apply val_inj => /=; apply anti_leq; rewrite -ltnS ltn_ord /=.
  apply Hall; rewrite /get_tab; apply: mem_nth.
  rewrite -nth_shape lt0n.
  by apply nth_part_non0; rewrite ?shape_tabsh ?size_map.
pose lt_fun := fun t : tabsh n0 la =>
                [seq map (fintype.lift ord_max) r | r <- t].
have ltP t : is_tab_of_shape n la (lt_fun t).
  rewrite /= shape_incr_tab shape_tabsh eq_refl andbT.
  rewrite -(incr_tab (F := fintype.lift ord_max)) //.
  move=> i j _ _; by rewrite !sub_pord_ltnXE !lift_ord_max.
pose lt t := TabSh (ltP t).
pose ult_fun :=
  fun t : tabsh n la =>
    if ord_max \in to_word t
    then locked (tabrowconst Hla) : seq (seq 'I_n) (* Not used *)
    else [seq map (fun i => odflt ord0 (unlift ord_max i)) r | r <- t].
have ultP t : is_tab_of_shape n0 la (ult_fun t).
  rewrite /ult_fun; case: (boolP (ord_max \in to_word t)).
    by case: (locked (tabrowconst Hla)).
  rewrite /= shape_incr_tab shape_tabsh eq_refl andbT => H.
  rewrite -(incr_tab (F := fun i => odflt ord0 (unlift ord_max i))) //.
  move=> i j Hi Hj; rewrite !sub_pord_ltnXE !ltnXnatE/=.
  have {Hi} : ord_max != i by move: H; apply contra => /eqP ->.
  move=> /unlift_some [ /= il -> ->]; rewrite lift_ord_max /=.
  have {Hj} : ord_max != j by move: H; apply contra => /eqP ->.
  by move=> /unlift_some [ /= jl -> ->]; rewrite lift_ord_max /=.
pose ult t := TabSh (ultP t).
rewrite (reindex lt) /=; first last.
  exists ult => t; rewrite inE => /= Ht; apply val_inj => /=.
  - rewrite /ult_fun /= (negbTE Ht).
    rewrite -map_comp (eq_map (f2 := id)) ?map_id // => /= r /=.
    rewrite -map_comp (eq_map (f2 := id)) ?map_id // {r} => /= x /=.
    by rewrite liftK.
  - rewrite /lt_fun /= /ult_fun (negbTE Ht).
    rewrite -map_comp -[RHS]map_id; apply eq_in_map => r Hr /=.
    rewrite -map_comp -[RHS]map_id; apply eq_in_map => x Hx /=.
    have {Hx} Hx : x \in to_word t.
      by rewrite /to_word; apply /flattenP; exists r; first rewrite mem_rev.
    have {Hx} : ord_max != x by move: Ht; apply contra => /eqP ->.
    by move=> /unlift_some [ /= il -> ->] /=.
apply eq_big => t.
- apply/flattenP => /= [[rtmp]]; rewrite mem_rev => /mapP [/= r Hr ->{rtmp}].
  move=> /mapP [/= x Hx] /(congr1 val)/eqP; rewrite lift_ord_max /=.
  by rewrite (gtn_eqF (ltn_ord x)).
rewrite rmorph_prod /= /to_word.
rewrite !big_flatten /= /lt_fun -map_rev big_map.
move=> {lt lt_fun ltP ult ult_fun ultP}.
elim: (rev t) => {t} /= [| r0 t IHt]; first by rewrite !big_nil.
rewrite !big_cons mem_cat negb_or => /andP [Hr0 /IHt{IHt} ->]; congr (_ * _).
rewrite big_map; elim: r0 Hr0 => {t} [| i r IHr]; first by rewrite !big_nil.
rewrite !big_cons /= negb_or => /andP [Hi /IHr{IHr} ->]; congr (_ * _).
rewrite /restr /= muniE msuppX big_seq1 mcoeffX eq_refl scale1r.
have -> : U_( (fintype.lift ord_max i))%MM ord_max = 0%N.
 by rewrite mnmE eq_sym (negbTE Hi).
rewrite -mul_polyC mulr1 polyseqC mpolyX_neq0 /=.
congr ('X_[_]); apply/mnmP => j; rewrite !mnmE.
by rewrite -widen_lift.
Qed.

Lemma restr_symh k : restr_sym 'h_k = 'h_k.
Proof.
apply val_inj; rewrite symhE /= -[X in restr X]/(val 'h_k) symhE.
exact: restr_syms.
Qed.

Lemma restr_syme k : restr_sym 'e_k = 'e_k.
Proof.
apply val_inj; rewrite symeE /= -[X in restr X]/(val 'e_k) symeE.
exact: restr_syms.
Qed.

End KillLastVar.


Section SymPolF.

Variable R : comRingType.
Variable m : nat.
Implicit Type p : {sympoly R[m]}.

Local Notation E := [tuple syme m R i.+1 | i < m.+1].
Local Notation SF p := (sym_fundamental (sympol_is_symmetric p)).

Definition sympolyf p := let: exist t _  := SF p in t.

Lemma sympolyf_is_lrmorphism : lrmorphism sympolyf.
Proof.
rewrite /sympolyf; repeat split.
- move=> u v.
  case: (SF (u - v)) (SF u) (SF v) => [puv [Hpuv _]] [pu [Hpu _]] [pv [Hpv _]].
  by apply msym_fundamental_un; rewrite [RHS]raddfB /= Hpu Hpv Hpuv.
- move=> u v.
  case: (SF (u * v)) (SF u) (SF v) => [puv [Hpuv _]] [pu [Hpu _]] [pv [Hpv _]].
  apply msym_fundamental_un.
  by rewrite [RHS]rmorphM /= -/(pu \mPo _) -/(pv \mPo _) Hpu Hpv Hpuv.
- case: (SF 1) => [p1 [Hp1 _]].
  by apply msym_fundamental_un; rewrite Hp1 comp_mpoly1.
- move=> a u.
  case: (SF (a *: u)) (SF u) => [pau [Hpau _]] [pu [Hpu _]].
  by apply msym_fundamental_un; rewrite linearZ /= Hpau Hpu.
Qed.
Canonical sympolyf_additive   := Additive   sympolyf_is_lrmorphism.
Canonical sympolyf_rmorphism  := RMorphism  sympolyf_is_lrmorphism.
Canonical sympolyf_linear     := AddLinear  sympolyf_is_lrmorphism.
Canonical sympolyf_lrmorphism := LRMorphism sympolyf_is_lrmorphism.

End SymPolF.


Section ChangeNVar.

Variable R : comRingType.
Variable m n : nat.

Local Notation SF p := (sym_fundamental (sympol_is_symmetric p)).
Local Notation E := [tuple mesym n R i.+1 | i < m].

Lemma cnvarsym_subproof (p : {sympoly R[m]}) : sympolyf p \mPo E \is symmetric.
Proof. by apply mcomp_sym => i; rewrite -tnth_nth tnth_mktuple mesym_sym. Qed.
Definition cnvarsym p : {sympoly R[n]} := SymPoly (cnvarsym_subproof p).

Lemma cnvarsym_is_lrmorphism : lrmorphism cnvarsym.
Proof.
rewrite /cnvarsym; repeat split.
- by move=> u v; apply val_inj; rewrite /= !raddfB.
- by move=> u v; apply val_inj; rewrite /= !rmorphM.
- by apply val_inj; rewrite /= /comp_mpoly !rmorph1.
- by move=> a u; apply val_inj; rewrite /= !linearZ.
Qed.
Canonical cnvarsym_additive   := Additive   cnvarsym_is_lrmorphism.
Canonical cnvarsym_rmorphism  := RMorphism  cnvarsym_is_lrmorphism.
Canonical cnvarsym_linear     := AddLinear  cnvarsym_is_lrmorphism.
Canonical cnvarsym_lrmorphism := LRMorphism cnvarsym_is_lrmorphism.

Lemma cnvar_leq_symeE i : (i <= m)%N -> cnvarsym 'e_i = 'e_i.
Proof.
move=> Hi; apply val_inj; rewrite /= /sympolyf.
case: (SF 'e_i) => /= p [Hp _].
case: i Hi Hp => [_ |i Hi Hp] /=.
  rewrite !mesym0E /= => Hp.
  have {Hp} -> : p = 1 by apply msym_fundamental_un; rewrite Hp comp_mpoly1.
  by rewrite comp_mpoly1.
have {Hp} -> : p = 'X_(Ordinal Hi).
  apply msym_fundamental_un; rewrite Hp comp_mpolyXU.
  by rewrite -tnth_nth tnth_mktuple.
by rewrite comp_mpolyXU -tnth_nth tnth_mktuple.
Qed.

Lemma cnvarsyme i : (i <= m)%N || (n <= m)%N -> cnvarsym 'e_i = 'e_i.
Proof.
move=> /orP [] H; first exact: cnvar_leq_symeE.
case: (ssrnat.leqP i m) => [] H1; first exact: cnvar_leq_symeE.
by rewrite !syme_geqnE ?raddf0 // (leq_ltn_trans H H1).
Qed.

Lemma cnvarsymh i : (i <= m)%N || (n <= m)%N -> cnvarsym 'h_i = 'h_i.
Proof.
move=> Hi; rewrite !symh_to_syme_partsum.
rewrite linear_sum /=; apply eq_bigr => la _.
rewrite linearZ rmorph_prod /=; congr(_ *: _); apply eq_big_seq => j Hj.
apply cnvarsyme.
move: Hi => /orP [Hi | ->]; last by rewrite orbT.
apply/orP; left; apply: (leq_trans _ Hi).
have:= (intcompn_sumn la); rewrite -sumnE (big_rem j Hj) /= => <-.
exact: leq_addr.
Qed.

Lemma cnvarsymp i : (i < m)%N || (n <= m)%N -> cnvarsym 'p_i.+1 = 'p_i.+1.
Proof.
elim: i {-2}i (leqnn i) => [/= | i IHi] d.
  rewrite leqn0 => /eqP -> H.
  by rewrite !sympe1E cnvarsyme.
rewrite leq_eqVlt => /orP [/eqP ->{d} | ] Hi; last exact: IHi.
have:= Newton_symh m R i.+2 => /(congr1 cnvarsym).
rewrite linearZ /= cnvarsymh // Newton_symh.
rewrite big_ltn // symh0 mul1r subn0 => /esym.
rewrite linear_sum big_ltn //= rmorphM /= symh0 rmorph1 mul1r subn0.
suff -> : \sum_(1 <= j < i.+2) cnvarsym ('h_j * 'p_(i.+2 - j)) =
          \sum_(1 <= j < i.+2) 'h_j * 'p_(i.+2 - j).
  by apply: addIr.
rewrite !big_nat; apply eq_bigr => d /andP [H0d Hd].
rewrite rmorphM /= cnvarsymh; first last.
  move: Hi => /orP [Hi | ->]; last by rewrite orbT.
  by apply/orP; left; exact: (leq_trans (ltnW Hd) Hi).
congr (_ * _); rewrite subSn //; apply IHi.
- case: d H0d Hd => d //= _ _.
  by rewrite subSS; apply leq_subr.
- move: Hi => /orP [Hi | ->]; last by rewrite orbT.
  apply/orP; left; apply: (leq_trans _ Hi).
  by rewrite ltnS; apply leq_subr.
Qed.

Section ProdGen.

Variable Gen : forall nvar d : nat, {sympoly R[nvar]}.
Hypothesis Hcnvargen :
  forall d : nat, (d < m)%N || (n <= m)%N -> cnvarsym (Gen _ d.+1) = (Gen _ d.+1).

Lemma cnvar_prodgen d (la : intpartn d) :
  (d <= m)%N || (n <= m)%N ->
  cnvarsym (prod_gen (Gen _) la) = prod_gen (Gen _) la.
Proof.
move=> Hd; rewrite /prod_gen rmorph_prod.
apply eq_big_seq => i /mem_intpartn /andP [H0i Hi].
case: i H0i Hi => //= i _ Hi; apply Hcnvargen.
move: Hd => /orP [Hd | ->]; last by rewrite orbT.
by apply/orP; left; apply: (leq_trans Hi Hd).
Qed.

End ProdGen.

Lemma cnvar_prodsyme d (la : intpartn d) :
  (d <= m)%N || (n <= m)%N -> cnvarsym 'e[la] = 'e[la].
Proof.
rewrite /prod_syme => Hd; apply (@cnvar_prodgen (syme^~ R)); last by [].
by move=> i Hi; apply: cnvarsyme.
Qed.

Lemma cnvar_prodsymh d (la : intpartn d) :
  (d <= m)%N || (n <= m)%N -> cnvarsym 'h[la] = 'h[la].
Proof.
rewrite /prod_symh => Hd; apply (@cnvar_prodgen (symh^~ R)); last by [].
by move=> i Hi; apply: cnvarsymh.
Qed.

Lemma cnvar_prodsymp d (la : intpartn d) :
  (d <= m)%N || (n <= m)%N -> cnvarsym 'p[la] = 'p[la].
Proof.
rewrite /prod_symp => Hd; apply (@cnvar_prodgen (symp^~ R)); last by [].
by move=> i Hi; apply: cnvarsymp.
Qed.

End ChangeNVar.<|MERGE_RESOLUTION|>--- conflicted
+++ resolved
@@ -813,7 +813,7 @@
 
 Section HandE.
 
-Variable E H : nat -> {sympoly R[nvar]}.
+Variable E H : nat -> {sympoly R[n]}.
 
 Hypothesis E0 : E 0 = 1.
 Hypothesis H0 : H 0 = 1.
@@ -1362,253 +1362,6 @@
 End ChangeBasisSymhPowerSum.
 
 
-<<<<<<< HEAD
-Section Schur.
-
-Variable n0 : nat.
-Local Notation n := n0.+1.
-Variable R : ringType.
-
-Definition Schur d (sh : intpartn d) : {mpoly R[n]} :=
-  \sum_(t : tabsh n0 sh) \prod_(v <- to_word t) 'X_v.
-
-Lemma Schur_tabsh_readingE  d (sh : intpartn d) :
-  Schur sh =
-  \sum_(t : d.-tuple 'I_n | tabsh_reading sh t) \prod_(v <- t) 'X_v.
-Proof using.
-rewrite /Schur /index_enum -!enumT.
-pose prodw := fun w => \prod_(v <- w) 'X_v : {mpoly R[n]}.
-rewrite -[LHS](big_map (fun t => to_word (val t)) xpredT prodw).
-rewrite -[RHS](big_map val (tabsh_reading sh) prodw).
-rewrite -[RHS]big_filter.
-by rewrite (eq_big_perm _ (to_word_enum_tabsh _ sh)).
-Qed.
-
-Lemma Schur0 (sh : intpartn 0) : Schur sh = 1.
-Proof using.
-rewrite Schur_tabsh_readingE (eq_bigl (xpred1 [tuple])); first last.
-  by move=> i /=; rewrite tuple0 [RHS]eq_refl intpartn0.
-by rewrite big_pred1_eq big_nil.
-Qed.
-
-Lemma Schur_oversize d (sh : intpartn d) : (size sh > n)%N -> Schur sh = 0.
-Proof using.
-move=> Hn; apply big1 => t _; exfalso.
-have:= size_tabsh t; rewrite -(size_map size) -/(shape t) shape_tabsh.
-by move=> /(leq_trans Hn); rewrite ltnn.
-Qed.
-
-
-
-Lemma tabwordshape_row d (w : d.-tuple 'I_n) :
-  tabsh_reading (rowpartn d) w = sorted leq [seq val i | i <- w].
-Proof using.
-rewrite /tabsh_reading /= /rowpart ; case: w => w /=/eqP Hw.
-case: d Hw => [//= | d] Hw; rewrite Hw /=; first by case: w Hw.
-rewrite addn0 eq_refl andbT //=.
-case: w Hw => [//= | w0 w] /= /eqP; rewrite eqSS => /eqP <-.
-rewrite take_size; apply esym; apply (map_path (b := pred0)) => /=.
-- move=> i j /= _ ; exact: leqXnatE.
-- by apply/hasPn => x /=.
-Qed.
-
-
-Lemma perm_eq_enum_basis d :
-  perm_eq [seq s2m (val s) | s <- enum (basis n d)]
-          [seq val m | m <- enum [set m : 'X_{1..n < d.+1} | mdeg m == d]].
-Proof using.
-apply uniq_perm_eq.
-- rewrite map_inj_in_uniq; first exact: enum_uniq.
-  move=> i j; rewrite !mem_enum => Hi Hj; exact: inj_s2m.
-- rewrite map_inj_uniq; [exact: enum_uniq | exact: val_inj].
-move=> m; apply/mapP/mapP => [[] s | [] mb].
-- rewrite mem_enum inE /= => Hsort ->.
-  have mdegs : mdeg (s2m s) = d.
-    rewrite /s2m /mdeg mnm_valK /= big_map enumT -/(index_enum _).
-    by rewrite combclass.sum_count_mem count_predT size_tuple.
-  have mdegsP : (mdeg (s2m s) < d.+1)%N by rewrite mdegs.
-  exists (BMultinom mdegsP) => //.
-  by rewrite mem_enum inE /= mdegs.
-- rewrite mem_enum inE => /eqP Hmb ->.
-  have Ht : size (m2s mb) == d by rewrite -{2}Hmb size_m2s.
-  exists (Tuple Ht) => /=; last by rewrite s2mK.
-  rewrite mem_enum inE /=; exact: srt_m2s.
-Qed.
-
-(** Equivalent definition of symh symmetric function *)
-Lemma symh_basisE d :
-  \sum_(s in (basis n d)) 'X_[s2m s] = Schur (rowpartn d).
-Proof using.
-rewrite Schur_tabsh_readingE (eq_bigl _ _ (@tabwordshape_row d)).
-rewrite [RHS](eq_bigr (fun s : d.-tuple 'I_n => 'X_[s2m s])); first last.
-  move=> [s _] /= _; rewrite /s2m; elim: s => [| s0 s IHs]/=.
-    by rewrite big_nil -/mnm0 mpolyX0.
-  rewrite big_cons {}IHs -mpolyXD; congr ('X_[_]).
-  by rewrite mnmP => i; rewrite mnmDE !mnmE.
-by apply eq_bigl => m; rewrite inE /=.
-Qed.
-End Schur.
-
-
-Section SchurComRingType.
-
-Variable n0 : nat.
-Local Notation n := (n0.+1).
-Variable R : comRingType.
-
-Lemma symhE d : val (symh n R d) = Schur n0 R (rowpartn d).
-Proof using.
-rewrite /= -symh_basisE /symh_pol /symh_pol_bound.
-rewrite -(big_map (@bmnm n d.+1) (fun m => mdeg m == d) (fun m => 'X_[m])).
-rewrite /index_enum -enumT -big_filter.
-rewrite [filter _ _](_ : _ =
-    [seq val m | m <- enum [set m : 'X_{1..n < d.+1} | mdeg m == d]]);
-    first last.
-  rewrite /enum_mem filter_map -filter_predI; congr map.
-  by apply eq_filter => s /=; rewrite !inE andbT.
-rewrite -(eq_big_perm _ (perm_eq_enum_basis _ d)) /=.
-by rewrite big_map -[RHS]big_filter.
-Qed.
-
-Lemma tabwordshape_col d (w : d.-tuple 'I_n) :
-  tabsh_reading (colpartn d) w = sorted gtnX w.
-Proof using.
-rewrite /tabsh_reading /= /colpart ; case: w => w /=/eqP Hw.
-have -> : sumn (nseq d 1%N) = d.
-  by elim: d {Hw} => //= d /= ->; rewrite add1n.
-rewrite Hw eq_refl /= rev_nseq.
-have -> : rev (reshape (nseq d 1%N) w) = [seq [:: i] | i <- rev w].
-  rewrite map_rev; congr rev.
-  elim: d w Hw => [| d IHd] //=; first by case.
-  case => [| w0 w] //= /eqP; rewrite eqSS => /eqP /IHd <-.
-  by rewrite take0 drop0.
-rewrite -rev_sorted.
-case: {w} (rev w) {d Hw} => [|w0 w] //=.
-elim: w w0 => [//= | w1 w /= <-] w0 /=.
-by congr andb; rewrite /dominate /= andbT {w}.
-Qed.
-
-(** The definition of syme symmetric polynomials as column Schur
-    function agrees with the one from mpoly *)
-Lemma symeE d :
-  val (syme n R d) = Schur n0 R (colpartn d).
-Proof using.
-rewrite /= mesym_tupleE /tmono /syme Schur_tabsh_readingE.
-rewrite (eq_bigl _ _ (@tabwordshape_col d)).
-set f := BIG_F.
-rewrite (eq_bigr (fun x => f (rev_tuple x))) /f {f}; first last.
-  by move => i _ /=; apply: eq_big_perm; exact: perm_eq_rev.
-rewrite (eq_bigl (fun i => sorted gtnX (rev_tuple i))); first last.
-  move=> [t /= _]; rewrite rev_sorted.
-  case: t => [//= | t0 t] /=.
-  apply: (map_path (b := pred0)) => [x y /= _|].
-  + by rewrite -ltnXnatE.
-  + by apply/hasPn => x /=.
-rewrite [RHS](eq_big_perm
-                (map (@rev_tuple _ _)
-                     (enum (tuple_finType d (ordinal_finType n))))) /=.
-  by rewrite big_map /=; first by rewrite /index_enum /= enumT.
-apply uniq_perm_eq.
-- rewrite /index_enum -enumT; exact: enum_uniq.
-- rewrite map_inj_uniq; first exact: enum_uniq.
-  apply (can_inj (g := (@rev_tuple _ _))).
-  by move=> t; apply val_inj => /=; rewrite revK.
-- rewrite /index_enum -enumT /= => t.
-  rewrite mem_enum /= inE; apply esym; apply/mapP.
-  exists (rev_tuple t) => /=.
-  + by rewrite mem_enum.
-  + by apply val_inj; rewrite /= revK.
-Qed.
-
-Lemma Schur1 (sh : intpartn 1) : Schur n0 R sh = \sum_(i < n) 'X_i.
-Proof using.
-suff -> : sh = rowpartn 1.
-  by rewrite -symhE [val]/= symhe1E syme1.
-by apply val_inj => /=; exact: intpartn1.
-Qed.
-
-End SchurComRingType.
-
-
-Section ScalarChange.
-
-Variables R S : comRingType.
-Variable mor : {rmorphism R -> S}.
-Variable n : nat.
-
-Lemma map_mpoly_issym (f : {sympoly R[n]}) : map_mpoly mor f \is symmetric.
-Proof.
-apply/issymP => s.
-by rewrite msym_map_mpoly (issymP _ (sympol_is_symmetric f)).
-Qed.
-Definition map_sympoly (f : {sympoly R[n]}) : {sympoly S[n]} :=
-           SymPoly (map_mpoly_issym f).
-
-Lemma map_sympoly_is_rmorphism : rmorphism map_sympoly.
-Proof.
-rewrite /map_sympoly; repeat split.
-- by move=> i j /=; apply val_inj; rewrite /= rmorphB.
-- by move=> i j /=; apply val_inj; rewrite /= rmorphM.
-- by apply val_inj; rewrite /= rmorph1.
-Qed.
-Canonical map_sympoly_rmorphism := RMorphism map_sympoly_is_rmorphism.
-
-Lemma scale_map_sympoly (r : R) (p : {sympoly R[n]}) :
-  map_sympoly (r *: p) = (mor r) *: (map_sympoly p).
-Proof.
-apply val_inj => /=.
-rewrite (mpolyE p) raddf_sum /=.
-apply/mpolyP => m.
-rewrite mcoeffZ !mcoeff_map_mpoly /= -!rmorphM /=; congr (mor _).
-rewrite !linear_sum /= mulr_sumr.
-apply eq_bigr => i _ /=.
-by rewrite !linearZ /=.
-Qed.
-
-Lemma map_symm d : map_sympoly 'm[d] = 'm[d].
-Proof.
-apply val_inj; rewrite /= /symm.
-case: leqP => _ /=; last exact: rmorph0.
-rewrite /symm_pol rmorph_sum /=.
-apply eq_bigr => X _; exact: map_mpolyX.
-Qed.
-
-Lemma map_syme d : map_sympoly 'e_d = 'e_d.
-Proof.
-apply val_inj; rewrite /= /mesym rmorph_sum /=.
-apply eq_bigr => X _; rewrite rmorph_prod /=.
-by apply eq_bigr => i _; rewrite map_mpolyX.
-Qed.
-Lemma map_syme_prod d (l : intpartn d) : map_sympoly 'e[l] = 'e[l].
-Proof.
-by rewrite rmorph_prod; apply eq_bigr => i _; exact: map_syme.
-Qed.
-
-Lemma map_symh d : map_sympoly 'h_d = 'h_d.
-Proof.
-apply val_inj; rewrite /= /symh_pol rmorph_sum /=.
-by apply eq_bigr => X _; rewrite map_mpolyX.
-Qed.
-Lemma map_symh_prod d (l : intpartn d) : map_sympoly 'h[l] = 'h[l].
-Proof.
-by rewrite rmorph_prod; apply eq_bigr => i _; exact: map_symh.
-Qed.
-
-Lemma map_symp d : map_sympoly 'p_d = 'p_d.
-Proof.
-apply val_inj; rewrite /= /symp_pol rmorph_sum /=.
-by apply eq_bigr => X _; rewrite rmorphX /= map_mpolyX.
-Qed.
-Lemma map_symp_prod d (l : intpartn d) : map_sympoly 'p[l] = 'p[l].
-Proof.
-by rewrite rmorph_prod; apply eq_bigr => i _; exact: map_symp.
-Qed.
-
-End ScalarChange.
-
-
-=======
->>>>>>> 2a5ccb8d
 Section MPoESymHomog.
 
 Variable (n0 : nat) (R : comRingType).
@@ -1635,11 +1388,12 @@
 
 Local Notation E nv := [tuple mesym nv R i.+1  | i < n].
 
-Lemma homog_X_mPo_elem (nv : nat) m : 'X_[m] \mPo (E nv) \is (mnmwgt m).-homog.
+Lemma homog_X_mPo_elem (nv0 : nat) m :
+  'X_[m] \mPo (E nv0.+1) \is (mnmwgt m).-homog.
 Proof using .
 rewrite comp_mpolyX.
 pose dt := [tuple (i.+1 * (m i))%N | i < n].
-pose mt := [tuple (mesym nv R i.+1) ^+ m i | i < n] : n.-tuple {mpoly R[_]}.
+pose mt := [tuple (mesym nv0.+1 R i.+1) ^+ m i | i < n] : n.-tuple {mpoly R[_]}.
 rewrite (eq_bigr (fun i : 'I_n => tnth mt i)); first last.
   by move=> k _ /=; rewrite !tnth_mktuple.
 rewrite -(big_tuple _ _ mt xpredT id).
@@ -1651,23 +1405,23 @@
 exact: mesym_homog.
 Qed.
 
-Lemma pihomog_mPo nv p d :
-  pihomog [measure of mdeg] d (p \mPo (E nv)) =
-  (pihomog [measure of mnmwgt] d p) \mPo (E nv).
+Lemma pihomog_mPo nv0 p d :
+  pihomog [measure of mdeg] d (p \mPo (E nv0.+1)) =
+  (pihomog [measure of mnmwgt] d p) \mPo (E nv0.+1).
 Proof using .
 elim/mpolyind: p => [| c m p Hm Hc IHp] /=; first by rewrite !linear0.
 rewrite !linearP /= {}IHp; congr (c *: _ + _).
 case: (altP (mnmwgt m =P d)) => Hd.
 - have/eqP := Hd; rewrite -(dhomogX R) => /pihomog_dE ->.
-  by have:= homog_X_mPo_elem nv m; rewrite Hd => /pihomog_dE ->.
-- rewrite (pihomog_ne0 Hd (homog_X_mPo_elem nv m)).
+  by have:= homog_X_mPo_elem nv0 m; rewrite Hd => /pihomog_dE ->.
+- rewrite (pihomog_ne0 Hd (homog_X_mPo_elem nv0 m)).
   rewrite (pihomog_ne0 Hd); first by rewrite linear0.
   by rewrite dhomogX.
 Qed.
 
 Lemma mwmwgt_homogP (p : {mpoly R[n]}) d :
   reflect
-    (forall nv, p \mPo (E nv) \is d.-homog)
+    (forall nv, p \mPo (E nv.+1) \is d.-homog)
     (p \is d.-homog for [measure of mnmwgt]).
 Proof using.
 rewrite !homog_piE.
@@ -1796,7 +1550,7 @@
 exact: (congr1 val (restr_symp i)).
 Qed.
 
-Lemma restr_syms d (la : intpartn d) : restr (Schur n R la) = Schur n0 R la.
+Lemma restr_Schur d (la : intpartn d) : restr (Schur n R la) = Schur n0 R la.
 Proof.
 rewrite /= linear_sum /Schur.
 rewrite (bigID (fun t : tabsh n la => ord_max \in to_word t)) /= big1 ?add0r;
@@ -1874,17 +1628,14 @@
 by rewrite -widen_lift.
 Qed.
 
+Lemma restr_syms d (la : intpartn d) : restr_sym 's[la] = 's[la].
+Proof. by apply val_inj; rewrite /= restr_Schur. Qed.
+
 Lemma restr_symh k : restr_sym 'h_k = 'h_k.
-Proof.
-apply val_inj; rewrite symhE /= -[X in restr X]/(val 'h_k) symhE.
-exact: restr_syms.
-Qed.
+Proof. by rewrite -!syms_rowpartn restr_syms. Qed.
 
 Lemma restr_syme k : restr_sym 'e_k = 'e_k.
-Proof.
-apply val_inj; rewrite symeE /= -[X in restr X]/(val 'e_k) symeE.
-exact: restr_syms.
-Qed.
+Proof. by rewrite -!syms_colpartn restr_syms. Qed.
 
 End KillLastVar.
 
@@ -1927,8 +1678,9 @@
 Section ChangeNVar.
 
 Variable R : comRingType.
-Variable m n : nat.
-
+Variable m0 n0 : nat.
+Local Notation m := m0.+1.
+Local Notation n := n0.+1.
 Local Notation SF p := (sym_fundamental (sympol_is_symmetric p)).
 Local Notation E := [tuple mesym n R i.+1 | i < m].
 
@@ -1988,7 +1740,7 @@
   rewrite leqn0 => /eqP -> H.
   by rewrite !sympe1E cnvarsyme.
 rewrite leq_eqVlt => /orP [/eqP ->{d} | ] Hi; last exact: IHi.
-have:= Newton_symh m R i.+2 => /(congr1 cnvarsym).
+have:= Newton_symh m0 R i.+2 => /(congr1 cnvarsym).
 rewrite linearZ /= cnvarsymh // Newton_symh.
 rewrite big_ltn // symh0 mul1r subn0 => /esym.
 rewrite linear_sum big_ltn //= rmorphM /= symh0 rmorph1 mul1r subn0.
@@ -2009,7 +1761,7 @@
 
 Section ProdGen.
 
-Variable Gen : forall nvar d : nat, {sympoly R[nvar]}.
+Variable Gen : forall nvar d : nat, {sympoly R[nvar.+1]}.
 Hypothesis Hcnvargen :
   forall d : nat, (d < m)%N || (n <= m)%N -> cnvarsym (Gen _ d.+1) = (Gen _ d.+1).
 
