--- conflicted
+++ resolved
@@ -681,10 +681,6 @@
 
 End ChangeBasisCompletePowerSum.
 
-<<<<<<< HEAD
-From mathcomp Require Import vector.
-
-
 Section Homogeneous.
 
 Variable n : nat.
@@ -763,8 +759,6 @@
 *)
 
 End Homogeneous.
-=======
->>>>>>> f5173ea0
 
 Section Schur.
 
