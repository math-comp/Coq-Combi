--- conflicted
+++ resolved
@@ -44,17 +44,10 @@
 - [ vdmprod_alt     : vdmprod = alternpol 'X_[(rho n)] ]
 - [ Vandet_vdmprodE : Vandet = vdmprod ]
 
-<<<<<<< HEAD
-*******************************************************************************)
-Require Import ssreflect ssrfun ssrbool eqtype ssrnat seq path choice.
-Require Import finset fintype finfun tuple bigop ssralg ssrint.
-Require Import fingroup perm zmodp binomial.
-=======
 *******************************************************************************)Require Import mathcomp.ssreflect.ssreflect.
 From mathcomp Require Import ssrfun ssrbool eqtype ssrnat seq path choice.
 From mathcomp Require Import finset fintype finfun tuple bigop ssralg ssrint.
 From mathcomp Require Import fingroup perm zmodp binomial.
->>>>>>> 4d6839fe
 From SsrMultinomials Require Import ssrcomplements poset freeg mpoly.
 
 From Combi Require Import tools symgroup.
