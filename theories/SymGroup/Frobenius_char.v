--- conflicted
+++ resolved
@@ -41,14 +41,8 @@
 
 Section Defs.
 
-<<<<<<< HEAD
 Variable n0 : nat.
 Local Notation n := n0.+1.
-
-=======
-Variable nvar0 n : nat.
-Local Notation nvar := nvar0.+1.
->>>>>>> 1a64688a
 Local Notation "''z_' p" := (zcoeff p) (at level 2, format "''z_' p").
 Local Notation "''1z_[' p ]" := (ncfuniCT p)  (format "''1z_[' p ]").
 Local Notation "''p[' k ]" := (homsymp _ _ k)
@@ -93,11 +87,7 @@
 Qed.
 
 End Defs.
-<<<<<<< HEAD
 Arguments Fchar [n0] f.
-=======
-Arguments Fchar [nvar0 n] f.
->>>>>>> 1a64688a
 
 (**
 This cannot be written as a SSReflect [{morph Fchar : f g / ...  >-> ... }]
@@ -109,23 +99,32 @@
 
 *)
 
-<<<<<<< HEAD
-Theorem Fchar_ind_morph n m (f : 'CF('SG_m.+1)) (g : 'CF('SG_n.+1)) :
-  Fchar ('Ind['SG_(m.+1 + n.+1)] (f \o^ g)) =
-  (Fchar f : {sympoly algC[_]}) * (Fchar g : {sympoly algC[_]}).
-=======
-Theorem Fchar_ind_morph nv0 n m (f : 'CF('SG_m)) (g : 'CF('SG_n)) :
-  Fchar ('Ind['SG_(m + n)] (f \o^ g)) = Fchar f * Fchar g
-    :> {sympoly algC[nv0.+1]}.
->>>>>>> 1a64688a
+Section IndMorph.
+
+Variables n0 m0 : nat.
+Local Notation n := n0.+1.
+Local Notation m := m0.+1.
+
+Theorem Fchar_ind_morph (f : 'CF('SG_m)) (g : 'CF('SG_n)) :
+  cnvarsym _ (Fchar ('Ind['SG_(m + n)] (f \o^ g))) =
+  (cnvarsym _ (Fchar f) : {sympoly algC[(m0 + n).+1]}) *
+  (cnvarsym _ (Fchar g) : {sympoly algC[(m0 + n).+1]}).
 Proof using.
 rewrite (ncfuniCT_gen f) (ncfuniCT_gen g).
-rewrite cfextprod_suml !linear_sum [RHS]mulr_suml.
-apply eq_bigr => /= l _.
-rewrite cfextprod_sumr !linear_sum [RHS]mulr_sumr.
-apply eq_bigr => /= k _.
+rewrite cfextprod_suml [cfIsom _ _]linear_sum ['Ind[_] _]linear_sum.
+rewrite ![Fchar _]linear_sum ![X in cnvarsym _ X]linear_sum /=.
+rewrite ![cnvarsym _ _]linear_sum /=.
+rewrite ![X in cnvarsym _ X]linear_sum ![cnvarsym _ _]linear_sum /=.
+rewrite mulr_suml /=; apply eq_bigr => /= l _.
+rewrite cfextprod_sumr [cfIsom _ _]linear_sum ['Ind[_] _]linear_sum.
+rewrite [Fchar _]linear_sum ![X in cnvarsym _ X]linear_sum [LHS]linear_sum /=.
+rewrite ![Fchar _]linearZ /= Fchar_ncfuniCT /=.
+rewrite 2![in RHS]linear_sum mulr_sumr /=; apply eq_bigr => /= k _.
 rewrite cfextprodZr cfextprodZl scalerA.
-rewrite 3!linearZ /= Ind_ncfuniCT Fchar_ncfuniCT.
-do 2 rewrite linearZ /= Fchar_ncfuniCT.
+rewrite ![Fchar _ in RHS]linearZ /= Fchar_ncfuniCT /=.
+rewrite 2!linearZ /= Ind_ncfuniCT linearZ /= Fchar_ncfuniCT.
+rewrite !linearZ /= !cnvar_prodsymp /= ?ltnS ?leqnn //.
 by rewrite -scalerAr -scalerAl scalerA prod_genM.
-Qed.+Qed.
+
+End IndMorph.
