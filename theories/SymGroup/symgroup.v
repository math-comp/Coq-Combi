(** * Combi.SymGroup.symgroup : The symmetric group *)
(******************************************************************************)
(*       Copyright (C) 2014 Florent Hivert <florent.hivert@lri.fr>            *)
(*                                                                            *)
(*  Distributed under the terms of the GNU General Public License (GPL)       *)
(*                                                                            *)
(*    This code is distributed in the hope that it will be useful,            *)
(*    but WITHOUT ANY WARRANTY; without even the implied warranty of          *)
(*    MERCHANTABILITY or FITNESS FOR A PARTICULAR PURPOSE.  See the GNU       *)
(*    General Public License for more details.                                *)
(*                                                                            *)
(*  The full text of the GPL is available at:                                 *)
(*                                                                            *)
(*                  http://www.gnu.org/licenses/                              *)
(******************************************************************************)
(** * The symmetric group

The main goal is to show that elementary transpositions generate
the symmetric groups as a Coxeter group.

- eltr n i == the i-th elementary transposition in 'S_n.+1.
- cocode s == the recursively defined Lehmer code of s^-1.
***************************)
Require Import mathcomp.ssreflect.ssreflect.
From mathcomp Require Import ssreflect ssrfun ssrbool eqtype ssrnat seq choice fintype.
From mathcomp Require Import tuple finfun bigop finset binomial fingroup perm.
From mathcomp Require Import morphism presentation.

Require Import tools permuted combclass congr.


Set Implicit Arguments.
Unset Strict Implicit.
Unset Printing Implicit Defensive.

Lemma ieqi1F i : (i == i.+1) = false. Proof. apply: negbTE; by elim i. Qed.
Lemma ieqi2F i : (i == i.+2) = false. Proof. apply: negbTE; by elim i. Qed.
Lemma i1eqiF i : (i.+1 == i) = false. Proof. apply: negbTE; by elim i. Qed.
Lemma i2eqiF i : (i.+2 == i) = false. Proof. apply: negbTE; by elim i. Qed.

Lemma inordi n i : i < n -> (@inord n i = i :> nat).
Proof. move=> Hi; rewrite inordK // ltnS; exact: ltnW. Qed.

Lemma inordi1 n i : i < n -> (@inord n i.+1 = i.+1 :> nat).
Proof. move=> Hi; by rewrite inordK. Qed.

Lemma inord1i n i : i.+1 < n -> (@inord n i = i :> nat).
Proof. move=> Hi; rewrite inordK //; apply ltnW; exact: ltnW. Qed.

Lemma inordi_neq_i1 n i : i < n -> (@inord n i != @inord n i.+1).
Proof.
  move=> Hi.
  rewrite /eq_op /= inordK; last by apply (leq_trans Hi).
  rewrite inordK; last exact: Hi.
  by rewrite ieqi1F.
Qed.

Definition trivSimpl := (eq_refl, eqSS, ieqi1F, ieqi2F, i1eqiF, i2eqiF).


Section Codes.

Definition code := [qualify a c : seq nat |
  all (fun i => nth 0 c i <= i) (iota 0 (size c)) ].

Definition wordcd (c : seq nat) : seq nat :=
  flatten [seq rev (iota (i - nth 0 c i) (nth 0 c i)) |
           i <- iota 0 (size c)].

Lemma size_wordcd c : size (wordcd c) = sumn c.
Proof.
  rewrite /wordcd size_flatten; congr sumn.
  rewrite /shape -map_comp; apply (eq_from_nth (x0 := 0)); rewrite size_map size_iota //.
  move=> i Hi; rewrite (nth_map 0); last by rewrite size_iota.
  by rewrite /= size_rev size_iota (nth_iota _ Hi) add0n.
Qed.

Lemma is_codeP c :
  reflect (forall i, i < size c -> nth 0 c i <= i) (c \is a code).
Proof.
  rewrite /unfold_in; apply (iffP idP).
  - move=> /allP Hcode => // i Hi.
    apply Hcode; by rewrite mem_iota /= add0n.
  - move=> Hcode; apply/allP => i; rewrite mem_iota add0n /=; exact: Hcode.
Qed.

Lemma is_code_rcons c i : i <= size c -> c \is a code -> rcons c i \is a code.
Proof.
  move=> Hi /is_codeP Hcode; apply/is_codeP => j.
  rewrite size_rcons ltnS leq_eqVlt => /orP [/eqP ->| Hj]; rewrite nth_rcons.
  - by rewrite ltnn eq_refl.
  - by rewrite Hj; apply Hcode.
Qed.

Lemma is_code_rconsK c i : rcons c i \is a code -> c \is a code.
Proof.
  move/is_codeP; rewrite size_rcons => Hcode.
  apply/is_codeP => j Hj; have:= Hj; rewrite -ltnS => /ltnW/Hcode.
  by rewrite nth_rcons Hj.
Qed.

Lemma code_ltn_size c : c \is a code -> all (gtn (size c)) c.
Proof.
  move=> /is_codeP Hcode.
  apply/allP => v Hv; rewrite -(nth_index 0 Hv).
  move: Hv; rewrite -index_mem => Hv.
  have:= Hv => /Hcode/leq_ltn_trans; by apply.
Qed.

Lemma wordcd_ltn c :
  c \is a code -> all (gtn (size c).-1) (wordcd c).
Proof.
  move=> /is_codeP Hcode.
  apply/allP => i /flatten_mapP [] j; rewrite mem_iota /= add0n => Hc.
  rewrite mem_rev mem_iota subnK; last exact: Hcode.
  move=> /andP [] _ /leq_trans; apply.
  by case: (size c) Hc.
Qed.

Lemma insub_wordcdK n c :
  c \is a code -> size c <= n.+1 ->
  [seq @nat_of_ord n i | i <- pmap insub (wordcd c)] = wordcd c.
Proof.
  move=> /wordcd_ltn/allP Hall Hsz.
  rewrite pmap_filter; last by move=> j /=; rewrite insubK.
  rewrite (eq_in_filter (a2 := xpredT)); first by rewrite filter_predT.
  move=> j /= /Hall /= Hj.
  have {Hj} Hj : j < n by case: (size c) Hj Hsz => [//= | sz] /=; exact: leq_trans.
  by rewrite insubT.
Qed.


Definition is_code_of_size n c := (c \is a code) && (size c == n).

Fixpoint enum_codesz n :=
  if n is n'.+1 then
    flatten [seq [seq rcons c i | c <- enum_codesz n'] | i <- iota 0 n]
  else [:: [::]].

Lemma enum_codeszP n : all (is_code_of_size n) (enum_codesz n).
Proof.
  rewrite /is_code_of_size; elim: n => [| n IHn] //.
  apply/allP => cn /flatten_mapP [] i.
  rewrite -/enum_codesz mem_iota /= add0n ltnS => Hi.
  move=> /mapP [] c /(allP IHn) {IHn} /andP [] Hcode /eqP Hsz -> {cn}.
  rewrite size_rcons Hsz eq_refl andbT.
  by apply is_code_rcons; first by rewrite Hsz.
Qed.

Lemma enum_codesz_countE n c :
  is_code_of_size n c -> count_mem c (enum_codesz n) = 1.
Proof.
  elim: n c => [//= | n IHn] c /andP [].
    move=> _ /nilP ->; by rewrite eq_refl addn0.
  case/lastP: c => [// | c cn] Hcode.
  rewrite size_rcons eqSS => /eqP Hsz.
  have /IHn{IHn} Hcount : is_code_of_size n c.
    rewrite /is_code_of_size Hsz eq_refl andbT.
    exact: (is_code_rconsK Hcode).
  rewrite count_flatten -map_comp -/enum_codesz.
  rewrite (eq_map (f2 := fun i => i == cn : nat)); first last.
    move=> i /=; rewrite count_map /=.
    case (altP (i =P cn)) => [Heq | /negbTE Hneq].
    + subst i; rewrite (eq_count (a2 := xpred1 c)); first exact: Hcount.
      move=> s /=; by apply/idP/idP => [/eqP/rconsK ->| /eqP ->].
    + rewrite (eq_count (a2 := pred0)); first by rewrite count_pred0.
      move=> s /=; apply (introF idP) => /eqP/(congr1 rev).
      rewrite !rev_rcons => [] [] /eqP; by rewrite Hneq.
  rewrite sumn_iota //= add0n.
  move/is_codeP: Hcode; rewrite size_rcons ltnS => /(_ _ (ltnSn _)).
  by rewrite nth_rcons ltnn eq_refl Hsz.
Qed.

Section FinType.

Variable n : nat.

Structure codesz : Set :=
  CodeSZ {cdval :> seq nat; _ : (cdval \is a code) && (size cdval == n)}.
Canonical codesz_subType := Eval hnf in [subType for cdval].
Definition codesz_eqMixin := Eval hnf in [eqMixin of codesz by <:].
Canonical codesz_eqType := Eval hnf in EqType codesz codesz_eqMixin.
Definition codesz_choiceMixin := Eval hnf in [choiceMixin of codesz by <:].
Canonical codesz_choiceType := Eval hnf in ChoiceType codesz codesz_choiceMixin.
Definition codesz_countMixin := Eval hnf in [countMixin of codesz by <:].
Canonical codesz_countType := Eval hnf in CountType codesz codesz_countMixin.
Canonical codesz_subCountType := Eval hnf in [subCountType of codesz].
Let type := sub_finType codesz_subCountType
                        (enum_codeszP n) (@enum_codesz_countE n).
Canonical codesz_finType := Eval hnf in [finType of codesz for type].
Canonical codesz_subFinType := Eval hnf in [subFinType of codesz].

Implicit Type (c : codesz).

Lemma codeszP c : val c \is a code.
Proof using . by case: c => c /= /andP []. Qed.

Lemma size_codesz c : size c = n.
Proof using . by case: c => c /= /andP [] _ /eqP. Qed.

Lemma enum_codeszE : map val (enum {:codesz}) = enum_codesz n.
Proof using . rewrite /=; exact: enum_subE. Qed.

End FinType.

Lemma card_codesz n : #|{:codesz n}| = n`!.
Proof.
  rewrite factE /= cardE -(size_map val) enum_codeszE.
  elim: n => [//=| n IHn].
  rewrite size_flatten -/enum_codesz /shape -map_comp.
  rewrite (eq_map (f2 := fun _ => fact_rec n)); first last.
    by move=> i /=; rewrite size_map.
  by rewrite -sumnE big_map big_const_seq count_predT size_iota iter_addn_0 mulnC /=.
Qed.

End Codes.

Hint Resolve codeszP.


Import GroupScope.

Section Transp.

Variable T : finType.
Implicit Types (x y z t : T).

Lemma tperm_braid x y z :
  x != y -> y != z ->
  tperm x y * tperm y z * tperm x y = tperm y z * tperm x y * tperm y z.
Proof using .
  move=> Hxy Hyz.
  rewrite -{1}(tpermV x y) -mulgA -/(conjg _ _) tpermJ tpermR.
  rewrite -{1}(tpermV y z) -mulgA -/(conjg _ _) tpermJ tpermL.
  case: (altP (x =P z)) => [-> | Hxz].
  - by rewrite tpermR tpermL tpermC.
  - rewrite (tpermD Hxz Hyz).
    rewrite eq_sym in Hxy.
    rewrite eq_sym in Hxz.
    by rewrite (tpermD Hxy Hxz).
Qed.

Lemma tpermC x y a b :
  x != a -> y != a -> x != b -> y != b ->
  tperm x y * tperm a b = tperm a b * tperm x y.
Proof using .
  move=> Hxa Hya Hxb Hyb.
  rewrite -permP => i; rewrite !permM.
  case: (tpermP a b i) => [-> | -> |].
  - by rewrite (tpermD Hxa Hya) tpermL (tpermD Hxb Hyb).
  - by rewrite (tpermD Hxa Hya) (tpermD Hxb Hyb) tpermR.
  case: (tpermP x y i) => [ _ _ _ | _ _ _ | _ _ ].
  - rewrite eq_sym in Hya.
    rewrite eq_sym in Hyb.
    by rewrite tpermD.
  - rewrite eq_sym in Hxa.
    rewrite eq_sym in Hxb.
    by rewrite tpermD.
  - move=> /eqP; rewrite eq_sym => Hai.
  - move=> /eqP; rewrite eq_sym => Hbi.
    by rewrite tpermD.
Qed.

End Transp.


Section ElemTransp.

Variable n : nat.

Definition eltr i : 'S_n.+1 := tperm (inord i) (inord i.+1).

Local Notation "''s_' i" := (eltr i) (at level 8, i at level 2).
Local Notation "''s_[' w ']'" := (\prod_(i <- w) 's_i) (at level 8, w at level 2).

Implicit Type s t : 'S_n.+1.

Lemma eltr_braid i :
  i.+1 < n -> 's_i * 's_i.+1 * 's_i = 's_i.+1 * 's_i * 's_i.+1.
Proof using .
  rewrite /eltr => Hi.
  apply: tperm_braid; rewrite /eq_op /=.
  - by rewrite inord1i // inordi // !trivSimpl.
  - by rewrite inordi // inordi1 // !trivSimpl.
Qed.

Lemma eltr_comm i j :
  i.+1 < j < n -> 's_i * 's_j = 's_j * 's_i.
Proof using .
  move => /andP [] Hij Hj.
  have Hi := ltn_trans Hij Hj.
  apply: tpermC; rewrite /eq_op /=.
  - by rewrite inord1i // inordi // (ltn_eqF (ltnW Hij)).
  - by rewrite !inordi // (ltn_eqF Hij).
  - rewrite inord1i // inordi1 //.
    by rewrite (ltn_eqF (leq_trans (ltnW Hij) (leqnSn j))).
  - rewrite inordi // inordi1 //.
    by rewrite eqSS (ltn_eqF (ltnW Hij)).
Qed.

Lemma Tij_j (i j : 'I_(n.+1)) :
  i <= j -> 's_[iota i (j - i)] i = j.
Proof using .
  move=> Hij; rewrite -{3}(inord_val i) -{1 3}(subKn Hij).
  elim: (j - i) (leq_subr i j) {Hij} => [_ | d IHd] {i}.
    by rewrite subn0 /= big_nil perm1 inord_val.
  rewrite /= big_cons => Hd.
  by rewrite permM /eltr tpermL (subnSK Hd) (IHd (ltnW Hd)).
Qed.

Lemma perm_on_Tij (i j : 'I_(n.+1)) :
  perm_on [set k : 'I_n.+1 | k <= j] 's_[iota i (j - i)].
Proof using .
  rewrite /perm_on; apply/subsetP => k; rewrite !inE.
  apply contraR; rewrite -ltnNge => Hjk.
  case (ltnP j i) => [/ltnW | Hij].
  - rewrite /leq => /eqP -> /=; by rewrite big_nil perm1.
  - rewrite -{1}(subKn Hij).
    elim: (j - i) (leq_subr i j) {Hij} => [| d IHd] {i}; first by rewrite big_nil perm1.
    rewrite /= big_cons => Hd.
    rewrite permM {2}/eltr (subnSK Hd) tpermD; first exact: (IHd (ltnW Hd)).
    + have:= Hjk; apply contraL => /eqP <-.
      rewrite -ltnNge inordK; first by rewrite ltnS; apply leq_subr.
      rewrite ltnS; apply (leq_trans (leq_subr _ j)).
      rewrite -ltnS; apply (leq_trans Hjk); apply ltnW; exact: ltn_ord.
    + have:= Hjk; apply contraL => /eqP <-.
      rewrite -ltnNge inordK; first by rewrite ltnS; apply leq_subr.
      rewrite ltnS; apply (leq_trans (leq_subr _ j)).
      rewrite -ltnS; apply (leq_trans Hjk); apply ltnW; exact: ltn_ord.
Qed.

Lemma prodsK w :
  's_[w] * 's_[rev w] = 1.
Proof using .
  elim/last_ind: w => [| w wn IHw] /=.
    by rewrite /rev /= !big_nil mulg1.
  rewrite rev_rcons -cat1s -cats1 -big_cat /=.
  rewrite -catA -[wn :: rev w]cat1s [X in w ++ X]catA cat1s !big_cat /=.
  suff -> : 's_[[:: wn; wn]] = 1 by rewrite mul1g.
  by rewrite big_cons big_seq1 tperm2.
Qed.

Lemma prodsV w : 's_[rev w] = 's_[w]^-1.
Proof using . apply/eqP; by rewrite eq_sym eq_invg_mul prodsK. Qed.

End ElemTransp.


Section Length.

Variable n : nat.

Implicit Type s t : 'S_n.+1.

Local Notation "''s_' i" := (eltr n i) (at level 8, i at level 2).
Local Notation "''s_[' w ']'" := (\prod_(i <- w) 's_i) (at level 8, w at level 2).
Local Notation "''II_' n" := ('I_n * 'I_n)%type (at level 8, n at level 2).

(** * Length of a permutation *)
Definition invset (s : 'S_n.+1) :=
  [set p : 'I_n.+1 * 'I_n.+1 | (p.1 < p.2) && (s p.1 > s p.2) ].
Definition length s := #|invset s|.

Lemma length1 : length 1 = 0.
Proof using .
  rewrite /length /invset.
  apply/eqP; rewrite cards_eq0; apply/eqP.
  rewrite -setP => [[i j]]; rewrite !inE /= !perm1.
  apply (introF idP) => /andP [] /ltn_trans H/H{H}.
  by rewrite ltnn.
Qed.

Lemma length_permV s : length s^-1 = length s.
Proof using .
  rewrite /length /invset.
  pose f t := fun p : 'II_n.+1 => (t p.2, t p.1) : 'II_n.+1.
  have fcan t : cancel (f t^-1) (f t).
    rewrite /f => [[i j]]; by rewrite !permKV.
  rewrite -(card_imset _ (can_inj (fcan s))).
  congr (card (mem (pred_of_set _))).
  rewrite -setP => [[i j]]; rewrite !inE /=.
  apply/idP/idP.
  - move/imsetP => [[u v]]; rewrite inE /= => /andP [] Huv Hsuv.
    rewrite /f /= => [] [] -> ->.
    by rewrite Hsuv !permKV Huv.
  - move=> /andP [] Hij Hsij.
    apply/imsetP; exists (s j, s i); last by rewrite /f !permK.
    by rewrite inE Hsij !permK Hij.
Qed.

Lemma eltr_exchange i (a b : 'I_(n.+1)) :
  i < n -> a < b -> 's_i a < 's_i b = (i != a) || (i.+1 != b).
<<<<<<< HEAD
Proof.
  rewrite /eltr => Hi.
=======
Proof using .
  rewrite -ltnS => Hi1n Hab.
  have : (inord i) = Ordinal (ltnW Hi1n).
    apply val_inj => /=; rewrite inordK //; exact: ltnW.
  set io  := Ordinal (ltnW Hi1n) => Hi.
  have : (inord i.+1) = Ordinal Hi1n by apply val_inj => /=; rewrite inordK.
  set i1o := Ordinal Hi1n => Hi1.
  move: Hab; rewrite /eltr Hi Hi1.
>>>>>>> e5f4eb8f
  case: tpermP => [-> | -> | /eqP Ha1 /eqP Hai1];
    case: tpermP => [-> | -> | /eqP Hb1 /eqP Hbi1];
    rewrite ?(inordi Hi) ?(inordi1 Hi) /= ?ltnn ?trivSimpl //=.
  - by move=> /ltnW; rewrite leqNgt => /negbTE ->.
  - rewrite (ltn_neqAle i.+1 b) => ->; by rewrite andbT.
  - by rewrite ltnS leqnn.
  - by move/ltnW => ->.
  - by rewrite ltnS (ltn_neqAle a i) eq_sym => /andP [] -> ->.
  - rewrite ltnS ltn_neqAle => -> /=; by rewrite eq_sym andbT orbF.
  - move=> ->; apply esym; apply/orP; left.
    move: Ha1; apply contra => /eqP Hia.
    by apply/eqP/val_inj; rewrite /= -Hia inordi.
Qed.

Lemma length_add1L s (i : 'I_(n.+1)) :
  i < n -> s i < s (inord (i.+1)) -> length ('s_i * s) = (length s).+1.
<<<<<<< HEAD
Proof.
  move=> Hi.
  have Hio : (inord i) = i by apply val_inj => /=; rewrite inordK.
  rewrite /length => Hfwd.
=======
Proof using .
  rewrite -ltnS => Hi1n.
  have Hi : (inord i) = i by apply val_inj => /=; rewrite inordK.
  have : (inord i.+1) = Ordinal Hi1n by apply val_inj => /=; rewrite inordK.
  set i1 := Ordinal Hi1n => Hi1.
  rewrite /length Hi1 => Hfwd.
>>>>>>> e5f4eb8f
  suff -> : invset ('s_i * s) =
            (i, inord i.+1) |: [set ('s_i p.1, 's_i p.2) | p in invset s].
    rewrite cardsU1 (card_imset _ (@inv_inj _ _ _)); first last.
      move=> [u v] /=; by rewrite !tpermK.
    rewrite (_ : (_, _) \in _ = false) //.
    apply (introF idP) => /imsetP [[u v]].
    rewrite inE /= => /andP [] Huv Hsvu [].
    move/(congr1 's_i); rewrite /eltr Hio tpermK tpermL => Hu; subst u.
    move/(congr1 's_i); rewrite /eltr Hio tpermK tpermR => Hv; subst v.
    move: Huv => /ltnW; by rewrite inordi1 // ltnn.
  rewrite -setP => [[u v]] /=; rewrite !inE /= !permM.
  apply/idP/idP.
  - move=> /andP [] Huv.
    rewrite /eltr Hio; case: tpermP => /= [Hv | Hv | /eqP Hvi /eqP Hvi1].
    + subst v.
      have Htu : tperm i (inord i.+1) u = u.
        rewrite tpermD // eq_sym.
        move: Huv; apply contraL => /eqP ->; by rewrite ltnn.
        move: Huv; apply contraL => /eqP ->; by rewrite /= -leqNgt inordi1.
      rewrite Htu => Hs; apply/orP; right; apply/imsetP; exists (u, inord i.+1); first last.
        by rewrite /= tpermR Htu.
      rewrite inE /= Hs andbT inordi1 //; by apply/(ltn_trans Huv).
    + subst v; case: tpermP.
      * move=> ->; by rewrite eq_refl.
      * move=> Hu; move: Huv; by rewrite Hu ltnn.
      move=> /eqP Hiu /eqP Hi1u.
      have Htu : tperm i (inord i.+1) u = u by rewrite tpermD // eq_sym.
      move=> Hsiu; apply/orP; right; apply/imsetP; exists (u, i); first last.
        by rewrite tpermL Htu.
      by rewrite inE /= Hsiu andbT ltn_neqAle Hiu -ltnS -(inordi1 Hi) /= Huv.
    case: tpermP => [Hu | Hu | /eqP Hui /eqP Hui1].
    + subst u => Hsvi1.
      have Htv : tperm i (inord i.+1) v = v by rewrite tpermD // eq_sym.
      apply/orP; right; apply/imsetP; exists ((inord i.+1), v); first last.
        by rewrite Htv tpermR.
      by rewrite inE /= Hsvi1 ltn_neqAle inordi1 // Huv !andbT eq_sym -(inordi1 Hi) Hvi1.
    + subst u => Hsvi1.
      have Htv : tperm i (inord i.+1) v = v by rewrite tpermD // eq_sym.
      apply/orP; right; apply/imsetP; exists (i, v); first last.
        by rewrite Htv tpermL.
      rewrite inE /= Hsvi1 ltn_neqAle eq_sym Hvi !andbT /=.
      by move: Huv; rewrite inordi1 // => /ltnW/ltnW.
    + move=> Hsvu.
      apply/orP; right; apply/imsetP; exists (u, v); first last.
        by rewrite !tpermD // eq_sym.
      by rewrite inE /= Huv Hsvu.
  - move/orP => [].
      move=> /eqP [] -> ->.
      by rewrite /eltr inordi1 // Hio ltnS leqnn /= tpermL tpermR.
    move=> /imsetP [[a b]]; rewrite inE /= => /andP [] Hab Hsba [] -> -> {u v}.
    rewrite !tpermK Hsba andbT (eltr_exchange Hi Hab) -negb_and.
    move: Hsba; apply contraL; rewrite -leqNgt => /andP [] /eqP Hia /eqP Hib.
    have -> : a = i by apply val_inj.
    have -> : b = (inord i.+1) by apply val_inj; rewrite /= -Hib inordi1.
    exact: ltnW.
Qed.

Lemma length_sub1L s (i : 'I_(n.+1)) :
  i < n -> s i > s (inord (i.+1)) -> length s = (length ('s_i * s)).+1.
Proof using .
  move=> Hi Hs.
  rewrite -{1}(mul1g s) -(mulVg 's_i) -mulgA tpermV -/(eltr i).
  apply (length_add1L Hi).
  rewrite !permM /eltr.
  have -> : inord i = i by apply val_inj; rewrite /= inordK.
  by rewrite tpermL tpermR.
Qed.

Lemma length_desc s (i : 'I_(n.+1)) :
  i < n -> (s i < s (inord (i.+1))) = (length ('s_i * s) > length s).
Proof using .
  move=> Hi.
  case: (ltngtP (s i) (s (inord (i.+1)))) => Hsi; apply esym.
  - by rewrite (length_add1L  Hi Hsi) ltnS leqnn.
  - by rewrite (length_sub1L Hi Hsi) ltnNge leqnSn.
  - exfalso.
    have {Hsi} : s i = s (inord i.+1) by apply val_inj.
    move=> /perm_inj /(congr1 val) /= /eqP.
    by rewrite inordK ?ltnS // trivSimpl.
Qed.

Lemma length_add1R s (i : 'I_(n.+1)) :
  i < n -> s^-1 i < s^-1 (inord (i.+1)) -> length (s * 's_i) = (length s).+1.
Proof using .
  move=> Hi Hdesc.
  rewrite -length_permV -[length s]length_permV invMg tpermV -/(eltr i).
  exact: length_add1L.
Qed.

Lemma length_sub1R s (i : 'I_(n.+1)) :
  i < n -> s^-1 i > s^-1 (inord (i.+1)) -> length s = (length (s * 's_i)).+1.
Proof using .
  move=> Hi Hdesc.
  rewrite -length_permV -[length (s * _)]length_permV invMg tpermV -/(eltr i).
  exact: length_sub1L.
Qed.

Lemma length_rec s (i : 'I_(n.+1)) :
  i < n -> (s^-1 i < s^-1 (inord (i.+1))) = (length (s * 's_i) > length s).
Proof using .
  move/length_desc ->.
  by rewrite /eltr -{1}tpermV -/(eltr n i) -invMg !length_permV.
Qed.

Lemma length_prods (w : seq 'I_n) : length 's_[w] <= size w.
Proof using .
  elim: w => [/=| w0 w]; first by rewrite big_nil length1.
  rewrite big_cons /=; move: ('s_[w]) => s Hlen.
  pose w0' := inord (n' := n) w0.
  have Hw0' : w0' < n by rewrite /= inordK //; apply: ltnW; rewrite ltnS.
  have -> : w0 = w0' :> nat by rewrite inordK //; apply ltnW; rewrite ltnS.
  case (ltngtP (s w0') (s (inord w0'.+1))) => H.
  - rewrite (length_add1L Hw0' H); by rewrite ltnS.
  - move: Hlen; rewrite (length_sub1L Hw0' H) => /ltnW.
    by rewrite -ltnS => /ltnW.
  - exfalso; move: H => /val_inj/perm_inj => H.
    have {H} /= /eqP := (congr1 nat_of_ord H).
    by rewrite inordK // ieqi1F.
Qed.


(** * Dual code of a permutation *)
Fixpoint cocode_rec m c (s : 'S_n.+1) : seq nat :=
  if m is m'.+1 then
    let mo := inord m' in
    cocode_rec m' (mo - s mo :: c) (s * 's_[iota (s mo) (mo - s mo)])
  else c.
Definition cocode s := cocode_rec n.+1 [::] s.

(*
Definition Lehmer (s : 'S_n.+1) (i : 'I_n.+1) :=
  #|[set j : 'I_n.+1 | (i < j) && (s i > s j)]|.
*)

Lemma cocode_rec_cat m c s : cocode_rec m c s = (cocode_rec m [::] s ++ c).
Proof using .
  elim: m c s => [//= | m IHm] c s /=.
  by rewrite IHm [X in _ = X ++ _]IHm -cat1s catA.
Qed.

Lemma wordcdE c :
  's_[wordcd c] =
  \prod_(i <- iota 0 (size c)) 's_[rev (iota (i - nth 0 c i) (nth 0 c i))].
Proof using . by rewrite big_flatten /= big_map. Qed.

Lemma size_cocode_rec m s c : size (cocode_rec m c s) = m + size c.
Proof using . by elim: m s c => [| m IHm] //= s c; rewrite IHm /= addSnnS. Qed.

Lemma size_cocode s : size (cocode s) = n.+1.
Proof using . by rewrite size_cocode_rec addn0. Qed.


(** ** Partial codes *)
Section PartCode.

Let is_partcode m c :=
  forall i, i < size c -> nth 0 c i <= i + m.
Let word_of_partcocode m c : seq nat :=
  flatten [seq rev (iota (m + i - nth 0 c i) (nth 0 c i)) |
           i <- iota 0 (size c)].

Lemma perm_on_cocode_recP m c s0 s :
  m <= n.+1 ->
  is_partcode m c ->
  s0 = s * 's_[word_of_partcocode m c] ->
  perm_on [set k : 'I_n.+1 | k < m] s ->
  let cf := cocode_rec m c s in cf \is a code /\ s0 = 's_[wordcd cf].
Proof using .
  move=> Hm Hcode -> {s0}.
  elim: m c s Hm Hcode => [| m IHm] c s Hm Hcode Hon /=.
    split; first by apply/is_codeP => i; rewrite -{3}(addn0 i); apply Hcode.
    suff -> : s = 1 by rewrite mul1g.
    rewrite -permP => i; rewrite perm1.
    apply: (out_perm Hon); by rewrite inE.
  pose mo := Ordinal Hm.
  have -> : inord m = mo by apply val_inj; rewrite /= inordK.
  have : mo \in [set k : 'I_n.+1 | k < m.+1] by rewrite inE.
  rewrite -(perm_closed _ Hon) inE ltnS => Hsm.
  move/(_ _ _ (ltnW Hm)): IHm => Hrec.
  have /Hrec{Hrec Hcode}Hrec: is_partcode m (mo - s mo :: c).
    rewrite /is_partcode {Hrec} => [[_ | i]] /=.
      rewrite add0n; exact: leq_subr.
    by rewrite ltnS addSnnS => /Hcode.
  set srec := s * _.
  have /Hrec{Hrec} /= : perm_on [set k : 'I_n.+1 | k < m] srec.
    rewrite {Hrec} /srec /perm_on; apply/subsetP => k.
    rewrite !inE; apply contraR; rewrite -ltnNge permM ltnS => Hmk.
    apply/eqP; case (leqP k m) => Hkm.
    + have -> : k = mo by apply val_inj; apply/eqP; rewrite /= eqn_leq Hmk Hkm.
      exact: Tij_j.
    + have -> : s k = k by apply (out_perm Hon); rewrite inE -ltnNge.
      apply: (out_perm (perm_on_Tij _ _)).
      by rewrite inE -ltnNge.
  move=> [] Hcode <-; split; first exact: Hcode.
  rewrite {Hcode}/srec -mulgA; congr (s * _).
  rewrite /word_of_partcocode /= addn0 (subKn Hsm) big_cat /=.
  rewrite mulgA prodsK mul1g; apply congr_big => //; congr flatten.
  rewrite -(addn0 1%N) iota_addl -map_comp.
  apply eq_map => i /=.
  by rewrite addnA addn1.
Qed.

End PartCode.

Lemma perm_on_prods c m :
  c \is a code -> m <= size c -> m <= n.+1 ->
  perm_on [set k : 'I_n.+1 | k < m]
          (\prod_(i <- iota 0 m) 's_[(rev (iota (i - nth 0 c i) (nth 0 c i)))]).
Proof using .
  move=> /is_codeP Hc Hmsz Hm.
  rewrite big_seq; apply big_rec => [| i s]; first exact: perm_on1.
  rewrite mem_iota /= add0n => Him /(perm_onM _); apply => {s}.
  rewrite big_seq; apply big_rec => [| j s]; first exact: perm_on1.
  rewrite mem_rev mem_iota /= => /andP [] _.
  move/(_ _ (leq_trans Him Hmsz)): Hc => /subnK -> Hji /(perm_onM _); apply => {s}.
  have Hj1m := leq_ltn_trans Hji Him.
  have Hjm := ltn_trans Hji Him.
  rewrite /perm_on; apply/subsetP => u; rewrite inE unfold_in.
  apply contraR; rewrite -leqNgt => Hu; apply/eqP/tpermD.
  - apply/(introN idP) => /eqP/(congr1 nat_of_ord).
    rewrite (inordK (leq_trans Hjm Hm)) => Hju.
    by have:= leq_trans Hjm Hu; rewrite Hju ltnn.
  - apply/(introN idP) => /eqP/(congr1 nat_of_ord).
    rewrite (inordK (leq_trans Hj1m Hm)) => Hju.
    by have:= leq_trans Hj1m Hu; rewrite Hju ltnn.
Qed.

Lemma perm_onV H s : perm_on H s -> perm_on H s^-1.
Proof using .
  rewrite /perm_on => /subsetP Hsub; apply/subsetP => i.
  rewrite inE => Hi; apply Hsub; rewrite inE.
  move: Hi; apply contra => /eqP {1}<-.
  by rewrite permK.
Qed.

Lemma prods_mi (m : 'I_n.+1) i : i <= m -> 's_[(iota (m - i) i)] (inord (m - i)) = m.
Proof using .
  elim: i => [| i IHi] /= Hm.
    by rewrite subn0 inord_val big_nil perm1.
  rewrite big_cons permM tpermL.
  rewrite subnS prednK; last by rewrite subn_gt0.
  apply: IHi; exact: ltnW.
Qed.

Lemma prods_ltmi i (m u : 'I_n.+1) :
  i <= m -> u < m - i -> 's_[(iota (m - i) i)] u = u.
Proof using .
  elim: i => [| i IHi] /= Hm Hu.
    by rewrite big_nil perm1.
  rewrite big_cons permM tpermD; first last.
  - apply (introN idP) => /eqP Hu1 {IHi}; subst u.
    move: Hu; rewrite subnS prednK; last by rewrite subn_gt0.
    rewrite inordK; last by apply: (leq_trans (leq_subr _ _)); rewrite -ltnS.
    by rewrite ltnNge leq_pred.
  - apply (introN idP) => /eqP Hu1 {IHi}; subst u.
    move: Hu; rewrite subnS.
    rewrite inordK; first last.
      apply: (leq_trans (leq_pred _)).
      apply: (leq_trans (leq_subr _ _)); by rewrite -ltnS.
    by rewrite ltnn.
  rewrite subnS prednK; last by rewrite subn_gt0.
  apply: (IHi (ltnW Hm) (leq_trans Hu _)).
  rewrite subnS.
  move: Hm; rewrite -subn_gt0; by case: (m - i).
Qed.

Lemma perm_on_prods_length_ord s i (m : 'I_n.+1) :
  i <= m -> perm_on [set k : 'I_n.+1 | k < m] s ->
  length (s * 's_[(rev (iota (m - i) i))]) = length s + i.
Proof using .
  elim: i s => [/= | i IHi] /= s Hm Hon; first by rewrite big_nil mulg1 addn0.
  rewrite rev_cons -cats1 big_cat /= {1}subnS prednK; last by rewrite subn_gt0.
  rewrite big_seq1 mulgA.
  have H : m - i.+1 < n.
    rewrite -ltnS subnSK //; apply: (leq_trans _ (ltn_ord m)); rewrite ltnS; exact: leq_subr.
  have:= H; rewrite -ltnS => /ltnW Ho.
  have -> : (m - i.+1) = Ordinal Ho by [].
  rewrite length_add1R.
  - by rewrite (IHi _ (ltnW Hm) Hon) addnS.
  - by [].
  - have -> : Ordinal Ho = inord (m - i.+1) by apply val_inj => /=; rewrite inordK.
    rewrite invMg !permM inordK // {IHi}.
    rewrite !subnS prednK; last by rewrite subn_gt0.
    rewrite {H Ho} prodsV invgK (prods_mi (ltnW Hm)).
    have : m \notin [set k : 'I_n.+1 | k < m] by rewrite inE ltnn.
    move/(out_perm (perm_onV Hon)) ->.
    rewrite (prods_ltmi (ltnW Hm)); first last.
      rewrite inordK; first by move: Hm; rewrite -subn_gt0; case: (m - i).
      apply: (leq_trans (leq_pred _)).
      apply: (leq_trans (leq_subr _ _)); by rewrite -ltnS.
    have:= perm_closed (inord (m - i).-1) (perm_onV Hon).
    rewrite !inE => -> /=; rewrite inordK.
    - rewrite prednK; last by rewrite subn_gt0.
      exact: leq_subr.
    - rewrite prednK; last by rewrite subn_gt0.
      apply: (leq_trans (leq_subr _ _)); exact: ltnW.
Qed.

Lemma perm_on_prods_length s i m :
  m < n.+1 -> i <= m -> perm_on [set k : 'I_n.+1 | k < m] s ->
  length (s * 's_[(rev (iota (m - i) i))]) = length s + i.
Proof using .
  move=> Hm; have -> : m = Ordinal Hm by [].
  exact: perm_on_prods_length_ord.
Qed.

Lemma length_permcd c :
  c \is a code -> size c <= n.+1 -> length 's_[wordcd c] = sumn c.
Proof using .
  rewrite wordcdE => Hcode.
  have:= Hcode => /is_codeP Hcd Hsz.
  rewrite -(sum_iota_sumnE (n := size c)) // /index_iota subn0.
  elim: {1 3 4}(size c) (leqnn (size c)) => [/= | m IHm] Hm.
    by rewrite !big_nil length1.
  rewrite -(addn1 m) iota_add !big_cat /= add0n !big_seq1.
  rewrite perm_on_prods_length /=; first by rewrite (IHm (ltnW Hm)).
  - exact: leq_trans Hm Hsz.
  - by apply Hcd.
  - apply: (perm_on_prods Hcode (ltnW Hm)).
    apply ltnW; exact: leq_trans Hm Hsz.
Qed.

Lemma cocode2P s :
  let c := cocode s in c \is a code /\ s = 's_[wordcd c].
Proof using .
  rewrite /cocode; apply perm_on_cocode_recP => //.
  - by rewrite /= big_nil mulg1.
  - rewrite /perm_on; apply/subsetP => k _; rewrite !inE; exact: ltn_ord.
Qed.

Lemma cocodeP s : cocode s \is a code.
Proof using . by have:= cocode2P s => /= [] []. Qed.

Lemma cocodeE s : s = 's_[wordcd (cocode s)].
Proof using . by have:= cocode2P s => /= [] []. Qed.

Definition canword s : seq 'I_n := pmap insub (wordcd (cocode s)).

Lemma canwordE s : [seq nat_of_ord i | i <- canword s] = wordcd (cocode s).
Proof using . apply (insub_wordcdK (cocodeP _)); by rewrite size_cocode. Qed.

<<<<<<< HEAD
Theorem canwordP s : 's_[canword s] = s.
Proof.
  rewrite /= {2}(cocodeE s).
  rewrite -(big_map (@nat_of_ord _) xpredT) /=; apply congr_big => //.
=======
Theorem canwordP s : s = 's_[canword s].
Proof using .
  rewrite /= {1}(cocodeE s).
  rewrite -(big_map nat_of_ord xpredT) /=; apply congr_big => //.
>>>>>>> e5f4eb8f
  by rewrite canwordE.
Qed.

Theorem size_canword s : length s = size (canword s).
Proof using .
  rewrite -(size_map val) canwordE size_wordcd.
  have /= := cocode2P s => [] [] Hcode {1}->.
  by rewrite -length_permcd // size_cocode.
Qed.

Definition prods_codesz (c : codesz n.+1) : 'S_n.+1 := 's_[wordcd c].

Lemma prods_codesz_bij : bijective prods_codesz.
Proof using .
  apply inj_card_bij; last by rewrite card_codesz card_Sn.
  move=> c1 c2 Heq.
  suff /image_injP Hinj :
    (#|image prods_codesz ({:codesz n.+1})| == #|({:codesz n.+1})|) by exact: (Hinj c1 c2).
  rewrite {c1 c2 Heq} card_codesz (eq_card (B := 'S_n.+1)) ?card_Sn //.
  move=> s; rewrite !inE; apply/mapP.
  have Hcode : is_code_of_size n.+1 (cocode s).
    by rewrite /is_code_of_size cocodeP size_cocode /=.
  exists (CodeSZ Hcode); first by rewrite enumT.
  by rewrite /prods_codesz /= -cocodeE.
Qed.

Lemma prods_wordcd_inj c1 c2 :
  c1 \is a code -> c2 \is a code -> size c1 = n.+1 -> size c2 = n.+1 ->
  's_[wordcd c1] = 's_[wordcd c2] -> c1 = c2.
Proof using .
  move=> Hc1 Hc2 Hsz1 Hsz2.
  have HC1 : is_code_of_size n.+1 c1 by rewrite /is_code_of_size Hc1 Hsz1 /=.
  have HC2 : is_code_of_size n.+1 c2 by rewrite /is_code_of_size Hc2 Hsz2 /=.
  by move/((bij_inj prods_codesz_bij) (CodeSZ HC1) (CodeSZ HC2))/(congr1 val).
Qed.

End Length.

Hint Resolve cocodeP.
Hint Resolve codeszP.

(** * Let's do some real combinatorics !!! *)
Section Combi.

Local Notation "''s_' i" := (eltr _ i) (at level 8, i at level 2).
Local Notation "''s_[' w ']'" := (\prod_(i <- w) 's_i) (at level 8, w at level 2).

From mathcomp Require Import ssralg poly ssrint.

Import GRing.Theory.
Open Scope ring_scope.

Corollary genfun_length n :
  \sum_(s in 'S_n.+1) 'X^(length s) =
  \prod_(0 <= i < n.+1) \sum_(0 <= j < i.+1) 'X^j : {poly int}.
Proof.
  rewrite (reindex _ (onW_bij predT (prods_codesz_bij n))) /=.
  rewrite (eq_bigr (fun c : codesz _ => 'X^(sumn c))); first last.
    move=> i _; rewrite (length_permcd (codeszP _)) //.
    by rewrite size_codesz.
  rewrite /prods_codesz {1}/index_enum -enumT /=.
  rewrite -(big_map (@cdval _) xpredT (fun i : seq nat => 'X^(sumn i))).
  elim: n => [/= | n].
    by rewrite enum_codeszE /index_iota !big_seq1 /= addn0.
  move: (n.+1) => {n} n. (* Workaround of shifting of n *)
  rewrite /index_iota !enum_codeszE big_flatten big_map -/enum_codesz.
  rewrite !subn0 -{2}addn1 iota_add add0n [iota 0 n.+1]lock /=.
  rewrite big_cat /= big_seq1 {2}[(0 :: iota 1 n)%N]lock /= => <-.
  rewrite big_distrr /=; apply eq_bigr => i _.
  rewrite big_distrl /= big_map; apply eq_bigr => j _.
  by rewrite -sumn_rev rev_rcons /= sumn_rev exprD mulrC.
Qed.

End Combi.



(** * Reduced words *)
Section Reduced.

Variable n : nat.

Local Notation "''s_' i" := (eltr n i) (at level 8, i at level 2).
Local Notation "''s_[' w ']'" := (\prod_(i <- w) 's_i) (at level 8, w at level 2).
Local Notation length := (length (n := n)).

Definition reduced_word := [qualify w : seq 'I_n | length 's_[w] == size w ].
Notation reduced := reduced_word.

Lemma reduced_nil : [::] \is reduced.
Proof using . by rewrite unfold_in big_nil length1. Qed.

Hint Resolve reduced_nil.

Lemma reduced_iiF i : [:: i; i] \is reduced = false.
Proof using . by rewrite unfold_in /= big_cons big_seq1 tperm2 length1. Qed.

Lemma reduced_rev w : w \is reduced -> rev w \is reduced.
Proof using .
  rewrite !unfold_in size_rev => /eqP <-.
  rewrite -length_permV.
  by rewrite -!(big_map nat_of_ord xpredT) -prodsV map_rev revK.
Qed.

Lemma reduced_revE w : w \is reduced = (rev w \is reduced).
Proof using .
  apply/idP/idP; first exact: reduced_rev.
  move/reduced_rev; by rewrite revK.
Qed.

Lemma reduced_sprod_code c :
  c \is a code -> size c <= n.+1 -> pmap insub (wordcd c) \is reduced.
Proof using .
  move=> Hcode Hsz.
  have:= Hsz => /(length_permcd Hcode) Hlength.
  rewrite unfold_in -(big_map nat_of_ord xpredT) /=.
  by rewrite -(size_map val) /= insub_wordcdK // Hlength size_wordcd.
Qed.

Theorem canword_reduced s : canword s \is reduced.
Proof using . apply: (reduced_sprod_code (cocodeP _)); by rewrite size_cocode. Qed.

Corollary lengthM u v : length (u * v) <= length u + length v.
Proof using .
  have:= canword_reduced u; have:= canword_reduced v.
  rewrite !unfold_in !canwordP => /eqP -> /eqP ->.
  rewrite -{1}(canwordP u) -{1}(canwordP v) -big_cat /=.
  apply: (leq_trans (length_prods _)); by rewrite size_cat.
Qed.

Lemma reduced_catr u v : u ++ v \is reduced -> v \is reduced.
Proof using .
  rewrite !unfold_in size_cat => /eqP H.
  have {H} Huv : length 's_[u] + length 's_[v] =size u + size v.
    apply/eqP; rewrite eqn_leq (leq_add (length_prods u) (length_prods v)).
    have:= lengthM 's_[u] 's_[v]; by rewrite -big_cat /= H => ->.
  by have:= leq_addE (length_prods u) (length_prods v) Huv => [] [] _ ->.
Qed.

Lemma reduced_catl u v : u ++ v \is reduced -> u \is reduced.
Proof using .
  move/reduced_rev; rewrite rev_cat => /reduced_catr.
  by rewrite -reduced_revE.
Qed.

Lemma reduced_consK i u : i :: u \is reduced -> u \is reduced.
Proof using . rewrite -cat1s; exact: reduced_catr. Qed.

Lemma reduced_rconsK u i : rcons u i \is reduced -> u \is reduced.
Proof using . rewrite -cats1; exact: reduced_catl. Qed.

Lemma reducedM (s t : 'S_(n.+1)) :
  length (s * t) = length s + length t -> canword s ++ canword t \is reduced.
Proof.
  rewrite unfold_in big_cat /= size_cat !size_canword => <-.
  by rewrite !canwordP.
Qed.

Lemma canword1 : canword (1 : 'S_n.+1) = [::].
<<<<<<< HEAD
Proof.
  have:= canword_reduced 1; by rewrite unfold_in canwordP length1 eq_sym => /nilP.
=======
Proof using .
  have:= canword_reduced 1; by rewrite unfold_in -canwordP length1 eq_sym => /nilP.
>>>>>>> e5f4eb8f
Qed.

Theorem eltr_ind (P : 'S_n.+1 -> Type) :
  P 1 -> (forall s i, i < n -> P s -> P ('s_i * s)) ->
  forall s, P s.
<<<<<<< HEAD
Proof.
  move=> H1 IH s; rewrite -(canwordP s).
=======
Proof using .
  move=> H1 IH s; rewrite (canwordP s).
>>>>>>> e5f4eb8f
  elim: (canword s)  => [| t0 t IHt] /=; first by rewrite big_nil.
  rewrite big_cons; by apply IH; first exact: ltn_ord.
Qed.

Lemma odd_size_permE ts :
  all (gtn n) ts -> odd (size ts) = odd_perm 's_[ts].
Proof using .
  elim: ts => [_ | t0 t IHt] /=; first by rewrite big_nil odd_perm1.
  move=> /andP [] Ht0 /IHt{IHt} ->.
  by rewrite big_cons odd_mul_tperm (inordi_neq_i1 Ht0) addTb.
Qed.


(** * Braid monoid relations *)
Definition braid_aba :=
  fun s : seq 'I_n => match s with
             | [:: a; b; c] => if (a == c) && ((a.+1 == b) || (b.+1 == a))
                               then [:: [:: b; a; b]] else [::]
             | _ => [::]
           end.

Definition braidC :=
  fun s : seq 'I_n => match s with
             | [:: a; b] => if (a.+1 < b) || (b.+1 < a) then [:: [:: b; a]] else [::]
             | _ => [::]
           end.

Definition braidrule := [fun s => braid_aba s ++ braidC s].

Lemma braid_abaP (u v : seq 'I_n) :
  reflect (exists a b : 'I_n,
             [/\ ((a.+1 == b) || (b.+1 == a)), u = [:: a; b; a] & v = [:: b; a; b] ] )
          (v \in braid_aba u).
Proof using .
  rewrite /braid_aba /=; apply: (iffP idP).
  + case: u => [//=|u0[//=|u1[//=|u2[]//=]]].
    case H : ((u0 == u2) && ((u0.+1 == u1) || (u1.+1 == u0))).
    - move: H => /andP [] /eqP <- Heq.
      rewrite mem_seq1 => /eqP ->.
      by exists u0, u1.
    - by rewrite in_nil.
  + move=> [] a [] b [] H -> ->.
    by rewrite unfold_in H eq_refl /= eq_refl.
Qed.

Lemma braidCP (u v : seq 'I_n) :
  reflect (exists a b : 'I_n,
             [/\ ((a.+1 < b) || (b.+1 < a)), u = [:: a; b] & v = [:: b; a] ] )
          (v \in braidC u).
Proof using .
  rewrite /braidC /=; apply: (iffP idP).
  + case: u => [//=|u0[//=|u1[]//=]].
    case H : ((u0.+1 < u1) || (u1.+1 < u0)).
    - rewrite mem_seq1 => /eqP ->.
      by exists u0, u1.
    - by rewrite in_nil.
  + move=> [] a [] b [] H -> ->.
    by rewrite H mem_seq1 eq_refl.
Qed.

Lemma braidrule_sym (u v : seq 'I_n) : v \in (braidrule u) -> u \in (braidrule v).
Proof using .
  rewrite !mem_cat => /orP [] /= Hbr; apply/orP.
  - left; move: Hbr => /braid_abaP [] a [] b [] Hab -> -> .
    by rewrite /braid_aba /= eq_refl orbC Hab /= mem_seq1 eq_refl.
  - right; move: Hbr => /braidCP [] a [] b [] Hab -> -> .
    by rewrite /braidC /= orbC Hab /= mem_seq1 eq_refl.
Qed.

Lemma braidrule_homog (u : seq 'I_n) :
  all [pred v | size v == size u] (braidrule u).
Proof using .
  apply/allP => /= v.
  by rewrite mem_cat => /orP [/braid_abaP | /braidCP] [] a [] b [] _ -> ->.
Qed.

Definition braidcongr := gencongr_hom braidrule_homog.
Definition braidclass := genclass_hom braidrule_homog.

Local Notation "a =Br b" := (braidcongr a b) (at level 70).

Lemma braid_equiv : equivalence_rel braidcongr.
Proof using . apply: gencongr_equiv; exact: braidrule_sym. Qed.

Lemma braid_refl : reflexive braidcongr.
Proof using . have:= braid_equiv; by rewrite equivalence_relP => [] [] Hrefl Hltr. Qed.

Lemma braidww w : braidcongr w w.
Proof using . exact: braid_refl. Qed.

Lemma braid_sym : symmetric braidcongr.
Proof using .
  have:= braid_equiv; rewrite equivalence_relP => [] [] Hrefl Hltr.
  by move=> i j; apply/idP/idP => /Hltr <-.
Qed.

Lemma braid_ltrans : left_transitive braidcongr.
Proof using . have:= braid_equiv; by rewrite equivalence_relP => [] [] Hrefl Hltr. Qed.

Lemma braid_trans : transitive braidcongr.
Proof using .
  have:= braid_equiv; rewrite equivalence_relP => [] [] Hrefl Hltr.
  by move=> i j k => /Hltr <-.
Qed.

Lemma braid_is_congr : congruence_rel braidcongr.
Proof using . apply: gencongr_is_congr; exact: braidrule_sym. Qed.

Definition braid_cons := congr_cons braid_is_congr.
Definition braid_rcons := congr_rcons braid_is_congr.
Definition braid_catl := congr_catl braid_is_congr.
Definition braid_catr := congr_catr braid_is_congr.
Definition braid_cat := congr_cat braid_is_congr braid_equiv.

Lemma size_braid u v : u =Br v -> size u = size v.
Proof using . by move=> /gencongr_invar /= /eqP ->. Qed.

Lemma braid_rev u v : u =Br v -> rev u =Br rev v.
Proof using .
  move: v; apply gencongr_ind; first exact: braid_refl.
  move=> a b1 c b2 /braid_ltrans -> {u} Hrule.
  rewrite !rev_cat -!catA; apply braid_is_congr; apply rule_gencongr.
  move: Hrule; rewrite /braidrule /= !mem_cat => /orP [].
  - move/braid_abaP => [] x [] y [] Hxy -> ->.
    by rewrite /rev /= eq_refl Hxy /= inE eq_refl.
  - move/braidCP => [] x [] y [] Hxy -> ->.
    by rewrite /rev /= orbC Hxy mem_seq1 eq_refl.
Qed.

Theorem braid_prods (v w : seq 'I_n) : v =Br w -> 's_[v] = 's_[w].
Proof using .
  move=> H; apply/esym; move: w H; apply gencongr_ind => // a b1 c b2 <- Hrule.
  rewrite !big_cat /=; congr (_ * (_ * _)).
  move: Hrule; rewrite {a c} /braidrule /= mem_cat => /orP [].
  - move/braid_abaP => [] x [] y [] Hxy -> ->.
    do 2 (rewrite 2!big_cons big_seq1 mulgA).
    by move: Hxy => /orP [] /eqP Hxy; rewrite -Hxy eltr_braid // Hxy.
  - move/braidCP => [] x [] y [] Hxy -> ->.
    do 2 (rewrite big_cons big_seq1).
    move: Hxy => /orP [] Hxy.
    + by rewrite [RHS]eltr_comm // Hxy /=.
    + by rewrite [LHS]eltr_comm // Hxy /=.
Qed.

Corollary braid_reduced (v w : seq 'I_n) :
  v =Br w -> v \is reduced -> w \is reduced.
Proof using .
  rewrite unfold_in => Hbr.
  by rewrite (braid_prods Hbr) (size_braid Hbr).
Qed.

Fixpoint reduces (u v : seq 'I_n) :=
  match u with
    | [::] | [:: _] => false
    | [:: a, b & l] =>
      ((a == b) && (l == v))
        || if v is v0 :: v' then (a == v0) && reduces (b :: l) v'
           else false
  end.

Lemma reducesP (u v : seq 'I_n) :
  reflect
    (exists x i y, u = x ++ [:: i; i] ++ y /\ v = x ++ y)
    (reduces u v).
Proof using .
  elim: u v => [| a u IHu] v.
    apply (iffP idP) => /=; first by case v.
    move=> [] x [] i [] y []; by case x.
  case: u IHu => [| b l] IHu.
    apply (iffP idP) => /=; first by case v.
    move=> [] x [] i [] y []; by case: x => [| x0 [|x1 x]].
  case: v => [| v0 v] /=.
    rewrite orbF; apply (iffP idP).
    - move=> /andP [] /eqP Ha /eqP Hl; subst a l.
      by exists [::], b, [::].
    - move=> [] x [] i [] y []; case: x => [| x0 x] //.
      case: y => //= [] [] -> -> ->; by rewrite eq_refl.
  apply (iffP idP).
  - move=> /orP [] /andP [] /eqP -> {a}.
    + move=> /eqP Hl; subst l.
      by exists [::], b, (v0 :: v).
    + move/IHu => {IHu} [] x [] i [] y [] Hbl -> {v}.
      exists (v0 :: x), i, y => /=; by rewrite Hbl.
  - move=> [] x [] i [] y []; case: x => [| x0 x] /=.
    + move=> [] -> -> -> <-; by rewrite !eq_refl.
    + move=> [] Ha H1 [] H0 H2; subst a v0.
      apply/orP; right; rewrite eq_refl /=.
      apply/IHu; by exists x, i, y.
Qed.

Lemma reduces_catl u v w : reduces u v -> reduces (u ++ w) (v ++ w).
Proof using .
  move/reducesP => [] x [] i [] y [] -> ->.
  apply/reducesP; exists x, i, (y ++ w); by rewrite -!catA.
Qed.

Lemma prods_reducesE u v : reduces u v -> 's_[u] = 's_[v].
Proof using .
  move/reducesP => [] x [] i [] y [] -> {u} -> {v}.
  by rewrite !big_cat big_cons !big_seq1 /= tperm2 mul1g.
Qed.

Definition braid_reduces (u v : seq 'I_n) := (u =Br v) || (reduces u v).

Lemma braidred_catl (u v w : seq 'I_n) :
  braid_reduces u v -> braid_reduces (u ++ w) (v ++ w).
Proof using .
  rewrite /braid_reduces => /orP [/braid_catl -> // |] /reduces_catl ->.
  by rewrite orbT.
Qed.

Lemma braidredE u v : braid_reduces u v -> 's_[u] = 's_[v].
Proof using . by move=> /orP []; [apply braid_prods|apply prods_reducesE]. Qed.

End Reduced.

Notation reduced := (reduced_word _).
Notation braidred := (@braid_reduces _).

Hint Resolve braidww.


(** * Cocode insertion algorithm *)
Section Nnon0.

Variable (n0 : nat).
Local Notation n := n0.+1.

Local Notation "a =Br b" := (braidcongr a b) (at level 70).
Local Notation "''s_' i" := (eltr n i) (at level 8, i at level 2).
Local Notation "''s_[' w ']'" :=
  (\prod_(i <- w) 's_i) (at level 8, w at level 2).

Fixpoint inscode (c : seq nat) (i : 'I_n) :=
  if c is c0 :: c' then
    let m := size c' in
    if i > m - c0 then c0 :: inscode c' (inord i.-1)
    else if i == m - c0 :> nat then c0.-1 :: c'
    else if i.+1 == m - c0 :> nat then c0.+1 :: c'
    else c0 :: inscode c' i
  else [::].

Lemma size_inscode c i : size (inscode c i) = size c.
Proof using .
  elim: c i => [| c0 c IHc] //= i.
  case: ltnP => _ /=; first by rewrite IHc.
  case: eqP => _ //=.
  case: eqP => _ //=; by rewrite IHc.
Qed.

Lemma head_revcode c0 c : rev (c0 :: c) \is a code -> c0 <= size c.
Proof using .
  have H : size c < size (rev (c0 :: c)) by rewrite size_rev /= ltnS.
  move=> /is_codeP/(_ _ H).
  by rewrite rev_cons nth_rcons size_rev ltnn eq_refl.
Qed.

Lemma inord_predS (i : 'I_n) a b : a < i -> i < b -> (inord (n' := n0) i.-1).+1 < b.
Proof using .
  move=> Ha Hb; rewrite inordK; last by apply (leq_ltn_trans (leq_pred _)).
  by rewrite (ltn_predK Ha).
Qed.

Lemma inscodeP c (i : 'I_n) :
  rev c \is a code -> i.+1 < size c -> rev (inscode c i) \is a code.
Proof using .
  elim: c i => [//= | c0 c IHc] i /= => Hcode.
  have:= Hcode; rewrite rev_cons => /is_code_rconsK Hcd.
  move/(_ _ Hcd): IHc => Hrec.
  have /head_revcode := Hcode => Hc0.
  move/is_codeP : Hcode; rewrite size_rev /= => Hcode.
  rewrite !ltnS => Hisz.
  case: ltnP => Hi.
    rewrite rev_cons.
    move/(_ _ (inord_predS Hi Hisz)) : Hrec => /= /is_code_rcons; apply.
    by rewrite size_rev size_inscode.
  case: eqP => [Hi1 | /eqP Hi1].
    rewrite rev_cons; apply: (is_code_rcons _ Hcd).
    rewrite size_rev; apply (leq_trans (leq_pred _)).
    have := Hcode (size c) (ltnSn (size c)).
    by rewrite rev_cons nth_rcons size_rev ltnn eq_refl.
  have {Hi Hi1} Hi : i < size c - c0 by rewrite ltn_neqAle Hi Hi1.
  case: eqP => [Hi1 | /eqP Hi1].
    rewrite rev_cons; apply: (is_code_rcons _ Hcd).
    by rewrite size_rev -subn_gt0 -Hi1.
  have {Hi Hi1} Hi : i.+1 < size c - c0 by rewrite ltn_neqAle Hi Hi1.
    rewrite rev_cons.
    have /Hrec : i.+1 < size c by apply (leq_trans Hi); exact: leq_subr.
    move/is_code_rcons; apply.
    by rewrite size_rev size_inscode.
Qed.


Let wcord c : seq 'I_n := map inord (wordcd (rev c)).

Lemma wcordE c :
  rev c \is a code -> size c <= n.+1 -> wcord c = pmap insub (wordcd (rev c)).
Proof using .
  rewrite /wcord => Hcode; have:= Hcode => /wordcd_ltn/allP.
  rewrite size_rev => Hall Hsz.
  apply (inj_map (@val_inj _ _ _)) => /=.
  rewrite insub_wordcdK //; last by rewrite size_rev.
  rewrite -map_comp -[RHS]map_id -eq_in_map => j /Hall /= Hj.
  rewrite inordK //.
  by case: (size c) Hj Hsz => [//= | sz] /=; exact: leq_trans.
Qed.

Lemma reduced_wcord c :
  rev c \is a code -> size c <= n.+1 -> wcord c \is reduced.
Proof using .
  move=> Hc Hsz; rewrite wcordE //.
  by apply reduced_sprod_code; last by rewrite size_rev.
Qed.

Lemma wcord_cons c i : wcord (i :: c) = wcord c ++ map inord (rev (iota (size c - i) i)).
Proof using .
  rewrite /wcord /wordcd -map_cat; congr (map _ _).
  rewrite size_rev [size (_ :: _)]/= -(addn1 (size c)) iota_add.
  rewrite !map_cat !flatten_cat /= cats0 !add0n !rev_cons.
  rewrite nth_rcons size_rev ltnn eq_refl.
  congr ((flatten _) ++ _); apply eq_in_map => j.
  by rewrite mem_iota /= add0n nth_rcons size_rev => ->.
Qed.


Lemma ltn_braidC (s : seq 'I_n) (i : 'I_n) :
  (forall u, u \in s -> u.+1 < i) -> [:: i] ++ s =Br s ++ [:: i].
Proof using .
  rewrite cat1s cats1.
  move=> Hs; elim: s Hs => [| s0 s IHs] //= Hs.
  apply (braid_trans (y := [:: s0, i & s])).
  - rewrite -[[:: i, s0 & s]]/([:: i; s0] ++ s) -[[:: s0, i & s]]/([:: s0; i] ++ s).
    apply braid_catl; apply rule_gencongr => /=.
    have /Hs -> : s0 \in s0 :: s by rewrite inE eq_refl.
    by rewrite orbT mem_seq1 eq_refl.
  rewrite -[s0 :: _]cat1s -[s0 :: rcons _ _]cat1s.
  apply braid_catr; apply IHs => u Hu; apply Hs; by rewrite inE Hu orbT.
Qed.

Lemma gtn_braidC (s : seq 'I_n) (i : 'I_n) :
  (forall u, u \in s -> i.+1 < u) -> [:: i] ++ s =Br s ++ [:: i].
Proof using .
  rewrite cat1s cats1.
  move=> Hs; elim: s Hs => [| s0 s IHs] //= Hs.
  apply (braid_trans (y := [:: s0, i & s])).
  - rewrite -[[:: i, s0 & s]]/([:: i; s0] ++ s) -[[:: s0, i & s]]/([:: s0; i] ++ s).
    apply braid_catl; apply rule_gencongr => /=.
    have /Hs -> : s0 \in s0 :: s by rewrite inE eq_refl.
    by rewrite orTb mem_seq1 eq_refl.
  rewrite -[s0 :: _]cat1s -[s0 :: rcons _ _]cat1s.
  apply braid_catr; apply IHs => u Hu; apply Hs; by rewrite inE Hu orbT.
Qed.

Lemma iota_cut_i (l b : nat) (i : 'I_n) :
  l <= b -> b - l < i -> i < b -> iota (b - l) l =
  (iota (b - l) (i.-1 - (b - l))) ++ [:: i.-1; nat_of_ord i] ++ (iota i.+1 (b - i.+1)).
Proof using .
  move=> Hbl Hi1 Hi2.
  have Hbli : b - l <= i.-1 by rewrite -ltnS (ltn_predK Hi1).
  have -> : [:: i.-1; nat_of_ord i] = iota i.-1 2 by rewrite /= (ltn_predK Hi1).
  rewrite -{2}(subnKC Hbli) catA -iota_add.
  rewrite -addSnnS addn1 -subSn // (ltn_predK Hi1) -subSn; last by apply ltnW.
  have Hbli1 := leq_trans (ltnW Hi1) (leqnSn _).
  rewrite -{2}(subnKC Hbli1) -iota_add addnC (addnBA _ Hbli1).
  by rewrite (subnK Hi2) (subKn Hbl).
Qed.

Reserved Notation "''I[' a '..' b ']'" (at level 0, a, b at level 2).
Local Notation "''I[' a '..' b ']'" :=  [seq inord i | i <- rev (iota (b - a) a)].

Lemma braid_pred_lineC (i : 'I_n) (sz c : nat) :
  sz <= n -> i < sz -> c <= sz -> sz - c < i ->
  ([:: inord i.-1] ++ 'I[c .. sz]) =Br ('I[c .. sz] ++ [:: i]).
Proof using .
  rewrite /= cats1 => Hsz Hisz Hc0 Hi.
  rewrite (iota_cut_i Hc0 Hi Hisz) !rev_cat !map_cat -cats1 -!catA.
  set A := map _ _; rewrite {1 3}/rev [map _ _]/= inord_val; set B := map _ _.
  apply (braid_trans (y := A ++ [:: i; inord i.-1] ++ (i :: B))); first last.
    do 2 apply braid_catr; rewrite -cat1s; apply ltn_braidC => u.
    rewrite {}/B {A} => /mapP [] x.
    rewrite mem_rev mem_iota => /andP [] _.
    case: i Hisz Hi (inord_predS Hi Hisz) => [[| i] Hi] //= Hisz.
    rewrite !ltnS => /subnKC -> Hszi Hx ->.
    by rewrite inordK //; apply (ltn_trans Hx); apply ltnW.
  rewrite -[i :: B]cat1s -cat1s !catA; apply: braid_catl => {B}.
  apply (braid_trans (y := A ++ [:: inord i.-1; i; inord i.-1])); first last.
    rewrite -catA /=; apply braid_catr; apply rule_gencongr => /=.
    rewrite eq_refl /=.
    suff -> : (inord (n' := n0) i.-1).+1 = i by rewrite eq_refl /= mem_seq1 eq_refl.
    rewrite inordK; last by apply (leq_ltn_trans (leq_pred _)).
    by rewrite (ltn_predK Hi).
  rewrite -[inord i.-1 :: i :: _]cat1s catA; apply braid_catl.
  rewrite /A; case: (ltnP i sz) => Hi'.
    apply gtn_braidC => u.
    rewrite {}/A => /mapP [] x.
    rewrite mem_rev mem_iota => /andP [] Hix Hx -> {u} /=.
    rewrite subnKC // in Hx.
    rewrite inordK; last by apply (leq_ltn_trans (leq_pred _)).
    rewrite (ltn_predK Hi).
    by rewrite inordK; last apply: (leq_trans Hx).
  move: Hi'; rewrite -ltnS => /ltnW.
  by rewrite /leq => /eqP ->.
Qed.

Lemma braid_ltn_lineC (i : 'I_n) (sz c : nat) :
  sz <= n -> i.+1 < sz - c -> c <= sz ->
  [:: i] ++ 'I[c .. sz] =Br 'I[c .. sz] ++ [:: i].
Proof using .
  move=> Hsz Hi Hc0; apply gtn_braidC => u /mapP [] x.
  rewrite mem_rev mem_iota => /andP [] Hix Hx -> {u} /=.
  rewrite subnK // in Hx.
  rewrite inordK; last by apply (leq_trans Hx).
  exact: (leq_trans Hi).
Qed.


From mathcomp Require Import path.

Implicit Type (u v w : seq 'I_n).

Definition path_catl p w := [seq v ++ w | v <- p].

Lemma path_catlP p u w :
  path braidred u p -> path braidred (u ++ w) (path_catl p w).
Proof using .
  elim: p u => [//= | p0 p IHp] u /= /andP [] Hbr /IHp ->.
  by rewrite braidred_catl.
Qed.

Lemma braidred_inscode_path c (i : 'I_n) :
  rev c \is a code -> size c <= n.+1 -> i.+1 < size c ->
  { p | path braidred ((wcord c) ++ [:: i]) p /\
        last ((wcord c) ++ [:: i]) p = wcord (inscode c i) }.
Proof using .
  elim: c i => [//= | c0 c IHc] i /= Hcode.
  have:= Hcode; rewrite rev_cons => /is_code_rconsK /IHc{IHc} Hrec.
  move/head_revcode : Hcode => Hc0.
  rewrite !ltnS wcord_cons -catA => Hsz Hisz.
  case: ltnP => Hi.
    have:= Hsz; rewrite -ltnS => /ltnW/(Hrec _)/(_ (inord_predS Hi Hisz)){Hrec} /=.
    rewrite !wcord_cons -cat1s size_inscode cats0.
    move=> [] pth [] Hpath <-.
    exists ((wcord c ++ [:: inord i.-1] ++ 'I[c0 .. (size c)]) ::
            path_catl pth 'I[c0 .. (size c)]); split => [| {Hpath}].
    - have /= := path_catlP 'I[c0 .. (size c)] Hpath.
      rewrite -catA /= => ->; rewrite andbT.
      rewrite /braidred braid_catr // braid_sym.
      exact: braid_pred_lineC.
    - rewrite /path_catl !catA; case: pth => [//= | p0 p] /=.
      by rewrite (last_map (fun v => v ++ 'I[c0 .. (size c)])).
  case: eqP => [{Hi Hrec} Hi | /eqP Hi1].
    case: c0 Hc0 Hi Hisz => [Hc0 | c0 Hc0 Hi Hisz /=].
      rewrite subn0 => ->; by rewrite ltnn.
    rewrite -{1 3}Hi /= subnS prednK ?subn_gt0 //.
    rewrite rev_cons map_rcons inord_val -!cats1 -catA.
    exists [:: wcord (c0 :: c)]; split; last by [].
    rewrite /= andbT; rewrite /braidred; apply/orP; right.
    apply/reducesP; exists (wcord c ++ 'I[c0 .. (size c)]), i, [::].
    rewrite !cats0 -catA; split; first by [].
    exact: wcord_cons.
  have {Hi Hi1} Hi : i < size c - c0 by rewrite ltn_neqAle Hi Hi1.
  case: eqP => [Hi1 | /eqP Hi1].
    exists [::]; split; first by [].
    by rewrite /= wcord_cons rev_cons map_rcons subnS -Hi1 /= inord_val cats1.
  have {Hi Hi1} Hi : i.+1 < size c - c0 by rewrite ltn_neqAle Hi Hi1.
    have:= Hsz; rewrite -ltnS => /ltnW/(Hrec _)/(_ (leq_trans Hi (leq_subr _ _))) {Hrec} /=.
    rewrite wcord_cons size_inscode.
    move=> [] pth [] Hpath <-.
    exists ((wcord c ++ [:: i] ++ 'I[c0 .. (size c)]) ::
            path_catl pth 'I[c0 .. (size c)]); split => [| {Hpath}].
    - have /= := path_catlP 'I[c0 .. (size c)] Hpath.
      rewrite -catA /= => ->; rewrite andbT.
      rewrite /braidred braid_catr // braid_sym.
      exact: braid_ltn_lineC.
    - rewrite /path_catl !catA; case: pth => [//= | p0 p] /=.
      by rewrite (last_map (fun v => v ++ 'I[c0 .. (size c)])).
Qed.

Fixpoint straighten_rev w :=
  if w is w0 :: w then inscode (straighten_rev w) w0 else (nseq n.+1 0).
Definition straighten w := straighten_rev (rev w).

Lemma size_straighten w : size (straighten w) = n.+1.
Proof using .
  rewrite /straighten; elim/last_ind: w => [//= | w wn IHw] /=.
    by rewrite size_nseq.
  by rewrite rev_rcons /= size_inscode.
Qed.

Lemma is_code_straighten w : rev (straighten w) \is a code.
Proof using .
  rewrite /straighten; elim/last_ind: w => [| w wn IHw /=].
    rewrite {2}/rev /=.
    have -> : [:: 0, 0 & nseq n0 0] = nseq n.+1 0 by [].
    apply/is_codeP => i; rewrite size_rev size_nseq ltnS => Hi.
    rewrite nth_rev size_nseq ?ltnS //.
    by rewrite nth_nseq if_same.
  rewrite rev_rcons => /=.
  apply (inscodeP IHw).
  by rewrite size_straighten ltnS.
Qed.

Lemma straighten_path_npos w :
  { p | path braidred w p /\ last w p = wcord (straighten w) }.
Proof using .
  rewrite /straighten; elim/last_ind: w => [| w wn].
    exists [::]; split; first by [].
    rewrite [LHS]/=; apply esym; apply/nilP.
    rewrite /wcord /nilp size_map size_wordcd sumn_rev /= !add0n; by elim: n0.
  rewrite rev_rcons /= -/(straighten w) -cats1 => [] [] prec [] Hpath Hlast.
  have : size (straighten w) <= n0.+2 by rewrite size_straighten.
  move=> /(braidred_inscode_path (is_code_straighten w)) => Hins.
  have : wn.+1 < size (straighten w) by rewrite size_straighten ltnS.
  move=> /Hins{Hins} [] pins [] Hpathins Hlastins.
  exists (path_catl prec [:: wn] ++ pins); split => [| {Hpath Hpathins}].
  - rewrite cat_path (last_map (fun v => v ++ [:: wn])) Hlast Hpathins andbT.
    exact: path_catlP.
  - by rewrite last_cat (last_map (fun v => v ++ [:: wn])) Hlast.
Qed.

Theorem prods_straighten w : 's_[wcord (straighten w)] = 's_[w].
Proof using .
  move: (straighten_path_npos w) => [] p [] Hpath <-.
  elim: p w Hpath => [| p0 p IHp] //= w /andP [] /braidredE -> {w}.
  exact: IHp.
Qed.

Corollary cocode_straightenE w :
  rev (straighten w) = cocode 's_[w].
<<<<<<< HEAD
Proof.
  have:= (prods_straighten w); rewrite -{1}(canwordP 's_[w]).
  rewrite -!(big_map (@nat_of_ord _) xpredT) /= canwordE /wcord -map_comp.
=======
Proof using .
  have:= (prods_straighten w); rewrite {1}(canwordP 's_[w]).
  rewrite -!(big_map nat_of_ord xpredT) /= canwordE /wcord -map_comp.
>>>>>>> e5f4eb8f
  rewrite [map _ _](_ : _ = wordcd (rev (straighten w))); first last.
    rewrite -[RHS](map_id) -eq_in_map => i.
    rewrite /= /wordcd => /flatten_mapP [] j.
    rewrite mem_rev !mem_iota /= add0n size_rev size_straighten ltnS => Hj.
    move=> /andP [] _; rewrite subnK => [Hij | ].
      by rewrite inordK // (leq_trans Hij Hj).
    have /is_codeP := is_code_straighten w.
    rewrite size_rev size_straighten; apply; by rewrite ltnS.
  apply (prods_wordcd_inj (is_code_straighten _) (cocodeP _)).
  - by rewrite size_rev size_straighten.
  - exact: size_cocode.
Qed.

Corollary canword_straightenE w : wcord (straighten w) = canword 's_[w].
Proof using .
  rewrite /canword -cocode_straightenE -(wcordE (is_code_straighten w)) //.
  by rewrite size_straighten.
Qed.

Corollary canword_path_npos w :
  { p | path braidred w p /\ last w p = canword 's_[w] }.
Proof using . rewrite -canword_straightenE; exact: straighten_path_npos. Qed.

End Nnon0.

Local Notation "''s_' i" := (eltr _ i) (at level 8, i at level 2).
Local Notation "''s_[' w ']'" := (\prod_(i <- w) 's_i) (at level 8, w at level 2).
Local Notation "''II_' n" := ('I_n * 'I_n)%type (at level 8, n at level 2).
Local Notation "a =Br b" := (braidcongr a b) (at level 70) : bool_scope.

Theorem braidred_to_canword n (w : seq 'I_n) :
  { p | path braidred w p /\ last w p = canword 's_[w] }.
Proof.
  case: (altP (n =P 0)) => Hn.
    subst n; case: w => [| [w0 Hw0] w] //=.
    rewrite big_nil canword1; by exists [::].
  move: Hn; case H : {1}(n) => _ //=; subst n.
  exact: canword_path_npos.
Qed.

Lemma braidred_size_decr n (w : seq 'I_n) p :
  path braidred w p -> size w >= size (last w p).
Proof.
  elim: p w => [| p0 p IHp] //= w /andP [] HBr /IHp/leq_trans; apply.
  move: HBr => /orP [ /size_braid -> // |].
  move/reducesP => [] x [] i [] y [] -> ->.
  rewrite !size_cat [size [:: i; i] + _]addnC addnA; exact: leq_addr.
Qed.

Theorem braid_to_canword n (w : seq 'I_n) :
  w \is reduced -> w =Br canword 's_[w].
Proof.
  rewrite unfold_in size_canword braid_sym.
  case: (braidred_to_canword w) => p [] Hpath <- /eqP.
  elim: p w Hpath => [| p0 p IHp] //= w /andP [].
  rewrite {1}/braidred => /orP [] HBr.
  - move/IHp; rewrite (size_braid HBr) => H/H{H} /braid_ltrans ->.
    by rewrite braid_sym.
  - move=> {IHp} /braidred_size_decr Hsz Heq; exfalso.
    move: Hsz; rewrite {}Heq.
    move/reducesP: HBr => [] x [] i [] y [] -> ->.
  rewrite !size_cat [size [:: i; i] + _]addnC addnA /=.
  by rewrite leqNgt addnS ltnS addn1 leqnSn.
Qed.

Theorem reduceP n (u : seq 'I_n) :
  u \isn't reduced -> exists v w, u =Br v /\ reduces v w.
Proof.
  rewrite unfold_in => Hnred.
  have {Hnred} : length ((\prod_(i <- u) 's_ i) : 'S_n.+1) < size u.
    by rewrite ltn_neqAle Hnred length_prods.
  rewrite size_canword.
  case: (braidred_to_canword u) => p [] Hpath <-.
  elim: p u Hpath => [| p0 p IHp] u //=; first by rewrite ltnn.
  rewrite {1}/braidred => /andP [] /orP [] HBr.
  - move/IHp; rewrite (size_braid HBr) => H/H{H}.
    move=> [] v [] w [] /(braid_trans HBr) {HBr} HBr Hred.
    by exists v, w.
  - by exists u, p0.
Qed.

Corollary reduced_braid n (v w : seq 'I_n) :
  v \is reduced -> w \is reduced -> 's_[v] == 's_[w] :> 'S_n.+1 = (v =Br w).
Proof.
  move=> Hv Hw; apply/idP/idP => [/eqP H|].
  - apply (braid_trans (y := canword 's_[v])).
    + exact: braid_to_canword.
    + rewrite H braid_sym; exact: braid_to_canword.
  - by move/braid_prods ->.
Qed.


Lemma homg_S_3 :
  [set: 'S_3] \homg Grp ( s0 : s1 : (s0^+2, s1^+2, s0*s1*s0 = s1*s0*s1) ).
Proof.
  apply/existsP; exists (eltr 2 0, eltr 2 1).
  rewrite /= !xpair_eqE /=; apply/and4P; split.
  - rewrite eqEsubset subsetT /=.
    apply/subsetP => s _.
    rewrite -(canwordP s).
    elim: (canword s) => [| t0 t IHt] /=.
      rewrite big_nil; exact: group1.
    rewrite big_cons; apply groupM => /=.
    + apply/bigcapP => S /subsetP; apply => {S t IHt}; rewrite inE.
      case: t0 => [] [| [| //=]] /= _; apply/orP; [left|right]; exact: cycle_id.
    + apply: IHt => i Hi /=.
  - by rewrite expgS expg1 tperm2.
  - by rewrite expgS expg1 tperm2.
  - apply/eqP; rewrite /eltr; apply: tperm_braid; by rewrite /eq_op /= !inordK.
Qed.

(*
Lemma presentation_S_3 :
  [set: 'S_3] \isog Grp ( s1 : s2 : (s1*s1 = s2*s2 = 1, s1*s2*s1 = s2*s1*s2) ).
Proof.
  apply intro_isoGrp; first exact homg_S_3.
  move=> Gt H; case/existsP => /= [] [x1 x2] /eqP [] Hgen Hx1 Hx2 H3.
  apply/homgP.

Qed.
*)

Lemma homg_S4 :
  [set: 'S_4] \homg Grp (
                s1 : s2 : s3 :
                  (s1^+2, s2^+2, s3^+2,
                   s1*s2*s1 = s2*s1*s2, s2*s3*s2 = s3*s2*s3,
                   s1*s3 = s3*s1
              ) ).
Proof.
  apply/existsP; exists (eltr 3 0, eltr 3 1, eltr 3 2).
  rewrite /= !xpair_eqE /=; apply/and5P; split; last apply/and3P; try split.
  - rewrite eqEsubset subsetT /=.
    apply/subsetP => s _.
    rewrite -(canwordP s).
    elim: (canword s) => [| t0 t IHt] /=.
      rewrite big_nil; exact: group1.
    rewrite big_cons; apply groupM => /=.
    + apply/bigcapP => S /subsetP; apply => {S t IHt}; rewrite inE.
      case: t0 => [] [| [| [| //=]]] /= _.
      * apply/orP; left; apply/bigcapP => S /subsetP; apply => {S}.
        rewrite inE; apply/orP; left; by apply cycle_id.
      * apply/orP; left; apply/bigcapP => S /subsetP; apply => {S}.
        rewrite inE; apply/orP; right; by apply cycle_id.
      * apply/orP; right; apply cycle_id.
    + apply: IHt => i Hi /=.
  - by rewrite expgS expg1 tperm2.
  - by rewrite expgS expg1 tperm2.
  - by rewrite expgS expg1 tperm2.
  - apply/eqP; rewrite /eltr; apply: tperm_braid; by rewrite /eq_op /= !inordK.
  - apply/eqP; rewrite /eltr; apply: tperm_braid; by rewrite /eq_op /= !inordK.
  - apply/eqP; rewrite /eltr; apply: tpermC; by rewrite /eq_op /= !inordK.
Qed.<|MERGE_RESOLUTION|>--- conflicted
+++ resolved
@@ -390,19 +390,8 @@
 
 Lemma eltr_exchange i (a b : 'I_(n.+1)) :
   i < n -> a < b -> 's_i a < 's_i b = (i != a) || (i.+1 != b).
-<<<<<<< HEAD
-Proof.
+Proof using .
   rewrite /eltr => Hi.
-=======
-Proof using .
-  rewrite -ltnS => Hi1n Hab.
-  have : (inord i) = Ordinal (ltnW Hi1n).
-    apply val_inj => /=; rewrite inordK //; exact: ltnW.
-  set io  := Ordinal (ltnW Hi1n) => Hi.
-  have : (inord i.+1) = Ordinal Hi1n by apply val_inj => /=; rewrite inordK.
-  set i1o := Ordinal Hi1n => Hi1.
-  move: Hab; rewrite /eltr Hi Hi1.
->>>>>>> e5f4eb8f
   case: tpermP => [-> | -> | /eqP Ha1 /eqP Hai1];
     case: tpermP => [-> | -> | /eqP Hb1 /eqP Hbi1];
     rewrite ?(inordi Hi) ?(inordi1 Hi) /= ?ltnn ?trivSimpl //=.
@@ -419,19 +408,10 @@
 
 Lemma length_add1L s (i : 'I_(n.+1)) :
   i < n -> s i < s (inord (i.+1)) -> length ('s_i * s) = (length s).+1.
-<<<<<<< HEAD
-Proof.
+Proof using .
   move=> Hi.
   have Hio : (inord i) = i by apply val_inj => /=; rewrite inordK.
   rewrite /length => Hfwd.
-=======
-Proof using .
-  rewrite -ltnS => Hi1n.
-  have Hi : (inord i) = i by apply val_inj => /=; rewrite inordK.
-  have : (inord i.+1) = Ordinal Hi1n by apply val_inj => /=; rewrite inordK.
-  set i1 := Ordinal Hi1n => Hi1.
-  rewrite /length Hi1 => Hfwd.
->>>>>>> e5f4eb8f
   suff -> : invset ('s_i * s) =
             (i, inord i.+1) |: [set ('s_i p.1, 's_i p.2) | p in invset s].
     rewrite cardsU1 (card_imset _ (@inv_inj _ _ _)); first last.
@@ -773,17 +753,10 @@
 Lemma canwordE s : [seq nat_of_ord i | i <- canword s] = wordcd (cocode s).
 Proof using . apply (insub_wordcdK (cocodeP _)); by rewrite size_cocode. Qed.
 
-<<<<<<< HEAD
 Theorem canwordP s : 's_[canword s] = s.
-Proof.
+Proof using .
   rewrite /= {2}(cocodeE s).
-  rewrite -(big_map (@nat_of_ord _) xpredT) /=; apply congr_big => //.
-=======
-Theorem canwordP s : s = 's_[canword s].
-Proof using .
-  rewrite /= {1}(cocodeE s).
   rewrite -(big_map nat_of_ord xpredT) /=; apply congr_big => //.
->>>>>>> e5f4eb8f
   by rewrite canwordE.
 Qed.
 
@@ -943,25 +916,15 @@
 Qed.
 
 Lemma canword1 : canword (1 : 'S_n.+1) = [::].
-<<<<<<< HEAD
-Proof.
+Proof using .
   have:= canword_reduced 1; by rewrite unfold_in canwordP length1 eq_sym => /nilP.
-=======
-Proof using .
-  have:= canword_reduced 1; by rewrite unfold_in -canwordP length1 eq_sym => /nilP.
->>>>>>> e5f4eb8f
 Qed.
 
 Theorem eltr_ind (P : 'S_n.+1 -> Type) :
   P 1 -> (forall s i, i < n -> P s -> P ('s_i * s)) ->
   forall s, P s.
-<<<<<<< HEAD
-Proof.
+Proof using .
   move=> H1 IH s; rewrite -(canwordP s).
-=======
-Proof using .
-  move=> H1 IH s; rewrite (canwordP s).
->>>>>>> e5f4eb8f
   elim: (canword s)  => [| t0 t IHt] /=; first by rewrite big_nil.
   rewrite big_cons; by apply IH; first exact: ltn_ord.
 Qed.
@@ -1491,15 +1454,9 @@
 
 Corollary cocode_straightenE w :
   rev (straighten w) = cocode 's_[w].
-<<<<<<< HEAD
-Proof.
+Proof using .
   have:= (prods_straighten w); rewrite -{1}(canwordP 's_[w]).
-  rewrite -!(big_map (@nat_of_ord _) xpredT) /= canwordE /wcord -map_comp.
-=======
-Proof using .
-  have:= (prods_straighten w); rewrite {1}(canwordP 's_[w]).
   rewrite -!(big_map nat_of_ord xpredT) /= canwordE /wcord -map_comp.
->>>>>>> e5f4eb8f
   rewrite [map _ _](_ : _ = wordcd (rev (straighten w))); first last.
     rewrite -[RHS](map_id) -eq_in_map => i.
     rewrite /= /wordcd => /flatten_mapP [] j.
