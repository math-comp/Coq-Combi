(** * Combi.Combi.partition : Integer Partitions *)
(******************************************************************************)
(*       Copyright (C) 2014 Florent Hivert <florent.hivert@lri.fr>            *)
(*                                                                            *)
(*  Distributed under the terms of the GNU General Public License (GPL)       *)
(*                                                                            *)
(*    This code is distributed in the hope that it will be useful,            *)
(*    but WITHOUT ANY WARRANTY; without even the implied warranty of          *)
(*    MERCHANTABILITY or FITNESS FOR A PARTICULAR PURPOSE.  See the GNU       *)
(*    General Public License for more details.                                *)
(*                                                                            *)
(*  The full text of the GPL is available at:                                 *)
(*                                                                            *)
(*                  http://www.gnu.org/licenses/                              *)
(******************************************************************************)
(** * Shapes and Integer Partitions

Partitions (and more generally shapes) are stored by terms of type [seq (seq
nat)]. We define the following predicates and operations on [seq (seq nat)]:
[(r, c)] is in [sh] if [r < sh[i]]

- [is_in_shape sh r c] == the box with coordinate (r, c) belongs to the shape
                          sh, that is: [c < sh[r]].
- [is_box_in_shape (r, c)] == uncurried version: same as [is_in_shape sh r c].
- [box_in sh] == a sigma type for boxes in sh : [{ b | is_box_in_shape sh b }]
                 is is canonically a [subFinType].
- [enum_box_in sh] == a full duplicate free list of the boxes in sh.

Integer Partitions:

- [is_part sh] == [sh] is a partition
- [rem_trail0 sh] == remove the trailing zeroes of a shape
- [is_add_corner sh i] == i is the row of an addable corner of sh
- [is_rem_corner sh i] == i is the row of a removable corner of sh
- [incr_nth sh i] == the shape obtained by adding a box at the end of the
                     i-th row. This gives a partition if i is an addable
                     corner of sh (Lemma [is_part_incr_nth])
- [decr_nth sh i] == the shape obtained by removing a box at the end of the
                     i-th row. This gives a partition if i is an removable
                     corner of sh (Lemma [is_part_decr_nth])
- [rem_corners sh] == the list of the rows of the removable corners of sh.
- [incr_first_n sh n] == adding 1 to the n'th first part of sh,
                     always gives a partitions
- [conj_part sh] == the conjugate of a partition
- [included s t] == the Ferrer's diagram of s is included in the
                    Ferrer's diagram of t. This is an order.
- [diff_shape s t] == the difference of the shape s and t
- [outer_shape s t] == add t to the shape s


Enumeration of integer partitions:

- [is_part_of_n sm sh] == sh in a partition of n
- [is_part_of_ns sm sz sh] == sh in a partitionfo n of size sz
- [is_part_of_nsk sm sz mx sh] == sh in a partition of n of size sz
                                    in parts at most mx
- [enum_partn sm] == the lists of all partitions of n
- [enum_partns sm sz] == the lists of all partitions of n of size sz
- [enum_partnsk sm sz mx] == the lists of all partitions of n of size sz
                                    in parts at most mx

- [intpartn_nb sm] == the number of partitions of n
- [intpartns_nb sm sz] == the number of partitions of n of size sz
- [intpartnsk_nb sm sz mx] == the number of partitions of n of size sz
                                    in parts at most mx


Sigma types for integer partitions:

- [intpart] == a type for [seq (seq nat)] which are partitions; it is
               canonically a [subCountType] of [seq (seq nat)]
- [conj_intpart] == the conjugate of a [intpart] as a [intpart]

- [intpart n] == a type for [seq (seq nat)] which are partitions of n;
               it is canonically a [finType]
- [conj_intpartn] == the conjugate of a [intpartn] as a [intpartn]


Operations on partitions:

- [union_intpart l k] == the partition of type [intpart] obtained by
               gathering the parts of [l] and [k]
- [union_intpartn l k] == the partition of type [intpartn] obtained by
               gathering the parts of [l] and [k]

Comparison of partitions:

- [partdom s t] == [s] is dominated by [t], that is the partial sum of [s] are
               smaller that the partitial sum of [t]
- [(s <= t)%Ord] == [s] is smaller than [t] for the lexicographic order

Relation with set partitions:

- [setpart_shape P] == the shape of a set partition, i.e.
               the sorted list of the cardinal of the parts
******)
Require Import mathcomp.ssreflect.ssreflect.
From mathcomp Require Import ssrbool ssrfun ssrnat eqtype fintype choice seq.
From mathcomp Require Import bigop path.
Require Import tools combclass sorted.

Set Implicit Arguments.
Unset Strict Implicit.
Unset Printing Implicit Defensive.


(** * Shapes *)
Definition is_in_shape sh r c := c < nth 0 sh r.

Lemma is_in_shape_size sh r c : is_in_shape sh r c -> r < size sh.
Proof.
rewrite /is_in_shape; apply contraLR; rewrite -!leqNgt => Hr.
by rewrite (nth_default _ Hr).
Qed.

(** ** A finite type [finType] for coordinate of boxes inside a shape *)
Section BoxIn.

Variable sh : seq nat.

Definition is_box_in_shape b := is_in_shape sh b.1 b.2.

Structure box_in : Set :=
  BoxIn {coord :> nat * nat; _ : is_box_in_shape coord}.
Canonical box_in_subType := Eval hnf in [subType for coord].
Definition box_in_eqMixin := Eval hnf in [eqMixin of box_in by <:].
Canonical box_in_eqType := Eval hnf in EqType box_in box_in_eqMixin.
Definition box_in_choiceMixin := Eval hnf in [choiceMixin of box_in by <:].
Canonical box_in_choiceType := Eval hnf in ChoiceType box_in box_in_choiceMixin.
Definition box_in_countMixin := Eval hnf in [countMixin of box_in by <:].
Canonical box_in_countType := Eval hnf in CountType box_in box_in_countMixin.
Canonical box_in_subCountType := Eval hnf in [subCountType of box_in].

Definition enum_box_in :=
  flatten [seq [seq (r, c) | c <- iota 0 (nth 0 sh r) ] | r <- iota 0 (size sh)].

Lemma enum_box_in_uniq : uniq enum_box_in.
Proof using.
rewrite /enum_box_in.
elim: sh => [//= | s0 s IHs] /=.
rewrite cat_uniq; apply/and3P; split.
- rewrite map_inj_uniq; first exact: iota_uniq.
  by move => i j /= [].
- apply/hasP => [] [] x /flatten_mapP [] r.
  rewrite mem_iota add1n => /andP [] Hr _ /mapP [] c.
  rewrite mem_iota add0n /= => Hc -> {x} /mapP [] r' _ [] Hr1 _.
  move: Hr; by rewrite Hr1.
- set l0 := (X in uniq X) in IHs.
  rewrite [X in uniq X](_ : _ = [seq (x.1.+1, x.2) | x <- l0]); first last.
    rewrite /l0 {l0 IHs} map_flatten; congr flatten.
    rewrite -(addn0 1) iota_addl -!map_comp; apply eq_map => r /=.
    rewrite -!map_comp; apply eq_map => c /=.
    by rewrite add1n.
  rewrite map_inj_uniq; first exact IHs.
  by move=> [r1 c1] [r2 c2] /= [] -> ->.
Qed.

Lemma enum_box_inP : all (fun c => is_in_shape sh c.1 c.2) enum_box_in.
Proof using.
apply/allP => [[r c]] /= /flatten_mapP [] r0.
rewrite mem_iota add0n /= => Hr0 /mapP [] c0.
by rewrite mem_iota add0n /= => Hc0 [] -> ->.
Qed.

Lemma count_enum_box_inP rc :
  is_in_shape sh rc.1 rc.2 -> count_mem rc enum_box_in = 1.
Proof using.
case: rc => [r c] /=.
rewrite /is_in_shape => H.
rewrite (count_uniq_mem _ enum_box_in_uniq).
suff -> : (r, c) \in enum_box_in by [].
apply/flatten_mapP; exists r.
  rewrite mem_iota /= add0n.
  move: H; apply contraLR; by rewrite -!leqNgt => /(nth_default 0) ->.
apply/mapP; exists c; by rewrite // mem_iota add0n.
Qed.

Let type := sub_finType box_in_subCountType enum_box_inP count_enum_box_inP.
Canonical box_in_finType := Eval hnf in [finType of box_in for type].
Canonical box_in_subFinType := Eval hnf in [subFinType of box_in].

Lemma box_inP (rc : box_in) : is_in_shape sh rc.1 rc.2.
Proof using. by case: rc. Qed.

Lemma enum_box_inE : map val (enum {:box_in}) = enum_box_in.
Proof using. exact: enum_subE. Qed.

Lemma mem_enum_box_in : enum_box_in =i is_box_in_shape.
Proof using. exact: (sub_enumE enum_box_inP count_enum_box_inP). Qed.

(** ** Rewriting bigops running along the boxes of a shape *)
Lemma big_enum_box_in
      (R : Type) (idx : R) (op : Monoid.law idx) (f : nat -> nat -> R):
  \big[op/idx]_(b <- enum_box_in) f b.1 b.2 =
  \big[op/idx]_(0 <= r < size sh) \big[op/idx]_(0 <= c < nth 0 sh r) f r c.
Proof using.
rewrite /enum_box_in.
rewrite big_flatten /index_iota big_map !subn0; apply eq_bigr => r _.
by rewrite big_map !subn0; apply eq_bigr.
Qed.

Lemma big_box_in (R : Type) (idx : R) (op : Monoid.law idx) (f : nat -> nat -> R):
  \big[op/idx]_(b : box_in) f b.1 b.2 = \big[op/idx]_(b <- enum_box_in) f b.1 b.2.
Proof using.
rewrite -enum_box_inE /index_enum /= -enumT /=.
elim: (enum _) => [| b0 b] /=; first by rewrite !big_nil.
by rewrite !big_cons => ->.
Qed.

End BoxIn.

(** ** Adding a box to a shape *)
Lemma box_in_incr_nth sh i :
  perm_eq ((i, nth 0 sh i) :: enum_box_in sh) (enum_box_in (incr_nth sh i)).
Proof.
apply uniq_perm_eq.
- rewrite /= enum_box_in_uniq andbT.
  apply (introN idP) => /(allP (enum_box_inP sh)) /=.
  by rewrite /is_in_shape ltnn.
- exact: enum_box_in_uniq.
- move=> [r c]; rewrite inE !mem_enum_box_in.
  rewrite /is_box_in_shape !unfold_in /is_in_shape /=.
  apply/idP/idP.
  + move/orP => [/eqP [] -> ->|].
    * by rewrite nth_incr_nth eq_refl add1n ltnS.
    * move => /leq_trans; apply.
      rewrite nth_incr_nth; exact: leq_addl.
  + rewrite nth_incr_nth {2}/eq_op /= eq_sym.
    case: eqP => [-> {r} | Hri] /=; last by rewrite add0n.
    by rewrite add1n ltnS leq_eqVlt.
Qed.


(** Equality of sequences of int not ending by zero *)
Lemma last_non_0_nth_len_eq p q :
  (forall i, nth 0 p i = nth 0 q i) ->
  last 1 p != 0 -> last 1 q != 0 ->
  size p = size q.
Proof.
  wlog Hwlog: p q / (size p) <= (size q).
  move=> Hwlog Hnth.
    by case: (leqP (size p) (size q)) => [|/ltnW] /Hwlog H/H{H}H/H{H} ->.
  move=> Hnth Hlastp Hlastq.
  apply anti_leq; rewrite Hwlog {Hwlog} /=.
  case: q Hnth Hlastq => [//=|q0 q] Hnth Hlastq.
  rewrite leqNgt; apply (introN idP) => Habs.
  move: Hlastq.
  have:= Hnth (size q).
  have:= nth_last 0 (q0 :: q) => /= -> <-.
  by rewrite nth_default //.
Qed.

Lemma last_non_0_eqP p q :
  last 1 p != 0 -> last 1 q != 0 ->
  reflect (forall i, nth 0 p i = nth 0 q i) (p == q).
Proof.
  move=> Hp Hq.
  apply (iffP idP) => [/eqP -> //| H].
  apply/eqP; apply (eq_from_nth (x0 := 0)).
  - exact: last_non_0_nth_len_eq.
  - move=> i _; exact: H.
Qed.

(** * Integer Partitions *)
(** ** Definitions and basic properties *)
<<<<<<< HEAD
Section Partition.

  Implicit Type s : seq nat.

  Fixpoint is_part sh :=
    if sh is sh0 :: sh'
    then (sh0 >= head 1 sh') && (is_part sh')
    else true.

  (** Partitions don't have 0 parts *)
  Lemma part_head0F sh : head 1 sh == 0 -> is_part sh = false.
  Proof.
    elim: sh => [//= | sh0 sh IHsh] /= /eqP ->.
    rewrite leqn0; by case (boolP (head 1 sh == 0)).
  Qed.

  Lemma part_head_non0 sh : is_part sh -> head 1 sh != 0.
  Proof.
    elim: sh => [//= | sh0 sh IHsh] /= /andP [] Head.
    move/IHsh; apply: contraLR; rewrite !negbK => /eqP Hsh0.
    by move: Head; rewrite Hsh0 leqn0.
  Qed.

  Lemma nth_part_non0 sh i : is_part sh -> i < size sh -> nth 0 sh i != 0.
  Proof.
    elim: i sh => [//= | i IHi] [//=| s0 s].
      by move=> /part_head_non0.
    move=> /= /andP [] _.
    exact: IHi.
  Qed.

  (** Three equivalent definitions *)
  Lemma is_partP sh :
    reflect (last 1 sh != 0 /\ forall i, (nth 0 sh i) >= nth 0 sh i.+1) (is_part sh).
  Proof.
    apply: (iffP idP).
    - elim: sh => [ //= | sh0 sh IHsh] /= /andP [] Hhead Hpart.
      move/(_ Hpart) : IHsh => [] Hlast Hi.
      split; first by case: sh Hhead Hpart Hlast Hi => [/= | sh1 sh //=]; case sh0.
      case => [|i] /=; first by move: Hhead; case sh.
      exact (Hi i).
    - elim: sh => [ //= | sh0 sh IHsh] /= [] Hlast Hpart.
      apply/andP; split.
      * move: Hlast; move/(_ 0) : Hpart => /=; case sh => //=.
        by rewrite /head ltn_neqAle eq_sym => -> ->.
      * apply: IHsh; split; last by move=> i; apply: (Hpart i.+1).
        move: Hlast; by case sh.
  Qed.

  Lemma is_part_ijP sh :
    reflect (last 1 sh != 0 /\ forall i j, i <= j -> (nth 0 sh i) >= nth 0 sh j) (is_part sh).
  Proof.
    apply: (iffP idP).
    - move/is_partP => [] H0 H; split; first exact H0.
      move=> i {H0} j /subnKC <-.
      elim: (j - i) => [|n IHn] {j}; first by rewrite addn0.
      rewrite addnS.
      exact: (leq_trans (H _) IHn).
    - move=> [] H0 H; apply/is_partP; split; first exact H0.
      move=> {H0} i.
      exact: H.
  Qed.

  Lemma is_part_sortedE sh :
    (is_part sh) = (sorted geq sh) && (0 \notin sh).
  Proof.
    apply/idP/andP => [Hpart|].
    - split.
      + apply/sorted1P => i _.
        by move: Hpart=> /is_partP [_]; apply.
      + move: Hpart; elim: sh => [// | s0 sh IHsh] Hpart.
        rewrite inE negb_or eq_sym.
        have /= -> /= := (part_head_non0 Hpart).
        by apply IHsh; move: Hpart => /andP [].
    - move=> [/sorted1P Hsort Hnotin].
      apply/is_partP; split => [| i].
      + case: sh Hnotin {Hsort} => [// | s0 sh].
        rewrite inE negb_or eq_sym => /andP [Hs0 Hnot] /=.
        elim: sh s0 Hs0 Hnot => [// | s1 sh IHsh] s0 _.
        rewrite inE negb_or eq_sym /= => /andP [].
        exact: IHsh.
      + case: (ltnP i.+1 (size sh)) => Hsz; first exact: Hsort.
        by rewrite (nth_default _ Hsz).
  Qed.

  (** Sub-partitions *)

  Lemma is_part_consK l0 sh : is_part (l0 :: sh) -> is_part sh.
  Proof. by move=> /= /andP []. Qed.

  Lemma is_part_behead sh : is_part sh -> is_part (behead sh).
  Proof. case: sh => [//| l0 sh] /=; exact: is_part_consK. Qed.

  Lemma is_part_rconsK sh sn : is_part (rcons sh sn) -> is_part sh.
  Proof.
    case: sn => [/= | sn].
      move/is_partP => []; by rewrite last_rcons.
    elim: sh => [//= | s0 sh IHsh].
    rewrite rcons_cons /= => /andP [] Hhead /IHsh {IHsh} ->.
    rewrite andbT; case: sh Hhead => [//= | s1 sh]; first exact: leq_ltn_trans.
    by rewrite rcons_cons.
  Qed.

  (** TODO : write the reciprocal *)
  Lemma is_in_part_le (sh : seq nat) r c j k :
    is_part sh -> is_in_shape sh r c -> j <= r -> k <= c -> is_in_shape sh j k.
  Proof.
    rewrite /is_in_shape => /is_part_ijP [] _ Hpart Hcr /Hpart Hrj Hkc.
    exact: leq_ltn_trans Hkc (leq_trans Hcr Hrj).
  Qed.

  (** Equality of partitons *)
  Lemma part_eqP p q :
    is_part p -> is_part q -> reflect (forall i, nth 0 p i = nth 0 q i) (p == q).
  Proof.
    move=> Hp Hq; apply last_non_0_eqP.
    - by move: Hp => /is_partP [].
    - by move: Hq => /is_partP [].
  Qed.

  (** Partitions and sumn *)
  Lemma part0 sh : is_part sh -> sumn sh = 0 -> sh = [::].
  Proof. move/part_head_non0; by case: sh => //= [] [|s0]. Qed.

  Lemma size_part sh : is_part sh -> size sh <= sumn sh.
  Proof.
    elim: sh => [//= | s0 sh IHsh] /= /andP [] Hhead Hpart.
    apply: (leq_ltn_trans (IHsh Hpart)).
    rewrite -{1}[sumn sh]add0n ltn_add2r.
    have /part_head_non0 /= : is_part (s0 :: sh) by rewrite /= Hhead Hpart.
    by rewrite lt0n.
  Qed.

  Lemma part_sumn_rectangle (sh : seq nat) :
    is_part sh -> sumn sh <= (head 0 sh) * (size sh).
  Proof.
    elim: sh => [//= | s0 s IHs] /= /andP [] Hhead /IHs {IHs} Hsum.
    rewrite mulnS leq_add2l.
    apply (leq_trans Hsum).
    rewrite {Hsum} leq_mul2r.
    by case: s Hhead => [//= | s1 s].
  Qed.
=======

Implicit Type s : seq nat.

Fixpoint is_part sh :=
  if sh is sh0 :: sh'
  then (sh0 >= head 1 sh') && (is_part sh')
  else true.

(** Partitions don't have 0 parts *)
Lemma part_head0F sh : head 1 sh == 0 -> is_part sh = false.
Proof.
elim: sh => [//= | sh0 sh IHsh] /= /eqP ->.
rewrite leqn0; by case (boolP (head 1 sh == 0)).
Qed.

Lemma part_head_non0 sh : is_part sh -> head 1 sh != 0.
Proof.
elim: sh => [//= | sh0 sh IHsh] /= /andP [] Head.
move/IHsh; apply: contraLR; rewrite !negbK => /eqP Hsh0.
by move: Head; rewrite Hsh0 leqn0.
Qed.

Lemma nth_part_non0 sh i : is_part sh -> i < size sh -> nth 0 sh i != 0.
Proof.
elim: i sh => [//= | i IHi] [//=| s0 s].
  by move=> /part_head_non0.
move=> /= /andP [] _.
exact: IHi.
Qed.

(** Three equivalent definitions *)
Lemma is_partP sh :
  reflect
    (last 1 sh != 0 /\ forall i, (nth 0 sh i) >= nth 0 sh i.+1)
    (is_part sh).
Proof.
apply: (iffP idP).
- elim: sh => [ //= | sh0 sh IHsh] /= /andP [] Hhead Hpart.
  move/(_ Hpart) : IHsh => [] Hlast Hi.
  split; first by case: sh Hhead Hpart Hlast Hi => [/= | sh1 sh //=]; case sh0.
  case => [|i] /=; first by move: Hhead; case sh.
  exact (Hi i).
- elim: sh => [ //= | sh0 sh IHsh] /= [] Hlast Hpart.
  apply/andP; split.
  * move: Hlast; move/(_ 0) : Hpart => /=; case sh => //=.
    by rewrite /head ltn_neqAle eq_sym => -> ->.
  * apply: IHsh; split; last by move=> i; apply: (Hpart i.+1).
    move: Hlast; by case sh.
Qed.

Lemma is_part_ijP sh :
  reflect
    (last 1 sh != 0 /\ forall i j, i <= j -> (nth 0 sh i) >= nth 0 sh j)
    (is_part sh).
Proof.
apply: (iffP idP).
- move/is_partP => [] H0 H; split; first exact H0.
  move=> i {H0} j /subnKC <-.
  elim: (j - i) => [|n IHn] {j}; first by rewrite addn0.
  rewrite addnS.
  exact: (leq_trans (H _) IHn).
- move=> [] H0 H; apply/is_partP; split; first exact H0.
  move=> {H0} i.
  exact: H.
Qed.

Lemma is_part_sortedE sh : (is_part sh) = (sorted geq sh) && (0 \notin sh).
Proof.
apply/idP/andP => [Hpart|].
- split.
  + apply/sorted1P => i _.
    by move: Hpart=> /is_partP [_]; apply.
  + move: Hpart; elim: sh => [// | s0 sh IHsh] Hpart.
    rewrite inE negb_or eq_sym.
    have /= -> /= := (part_head_non0 Hpart).
    by apply IHsh; move: Hpart => /andP [].
- move=> [/sorted1P Hsort Hnotin].
  apply/is_partP; split => [| i].
  + case: sh Hnotin {Hsort} => [// | s0 sh].
    rewrite inE negb_or eq_sym => /andP [Hs0 Hnot] /=.
    elim: sh s0 Hs0 Hnot => [// | s1 sh IHsh] s0 _.
    rewrite inE negb_or eq_sym /= => /andP [].
    exact: IHsh.
  + case: (ltnP i.+1 (size sh)) => Hsz; first exact: Hsort.
    by rewrite (nth_default _ Hsz).
Qed.

(** Sub-partitions *)

Lemma is_part_consK l0 sh : is_part (l0 :: sh) -> is_part sh.
Proof. by move=> /= /andP []. Qed.

Lemma is_part_behead sh : is_part sh -> is_part (behead sh).
Proof. case: sh => [//| l0 sh] /=; exact: is_part_consK. Qed.

Lemma is_part_rconsK sh sn : is_part (rcons sh sn) -> is_part sh.
Proof.
case: sn => [/= | sn].
  move/is_partP => []; by rewrite last_rcons.
elim: sh => [//= | s0 sh IHsh].
rewrite rcons_cons /= => /andP [] Hhead /IHsh {IHsh} ->.
rewrite andbT; case: sh Hhead => [//= | s1 sh]; first exact: leq_ltn_trans.
by rewrite rcons_cons.
Qed.

(** TODO : write the reciprocal *)
Lemma is_in_part_le (sh : seq nat) r c j k :
  is_part sh -> is_in_shape sh r c -> j <= r -> k <= c -> is_in_shape sh j k.
Proof.
rewrite /is_in_shape => /is_part_ijP [] _ Hpart Hcr /Hpart Hrj Hkc.
exact: leq_ltn_trans Hkc (leq_trans Hcr Hrj).
Qed.

(** Equality of partitons *)
Lemma part_nth_len_eq p q :
  (forall i, nth 0 p i = nth 0 q i) -> is_part p -> is_part q -> size p = size q.
Proof.
wlog Hwlog: p q / (size p) <= (size q).
  move=> Hwlog Hnth.
  by case: (leqP (size p) (size q)) => [|/ltnW] /Hwlog H/H{H}H/H{H} ->.
move=> Hnth /is_part_ijP [] Hlastp Hp /is_part_ijP [] Hlastq Hq.
apply anti_leq; rewrite Hwlog {Hwlog} /=.
case: q Hnth Hlastq Hq => [//=|q0 q] Hnth Hlastq Hq.
rewrite leqNgt; apply (introN idP) => Habs.
move: Hlastq.
have:= Habs; rewrite -(ltn_predK Habs) ltnS => /(Hq _ _).
by rewrite nth_last /= -Hnth nth_default // leqn0 => /eqP ->.
Qed.

Lemma part_eqP p q :
  is_part p -> is_part q -> reflect (forall i, nth 0 p i = nth 0 q i) (p == q).
Proof.
move=> Hp Hq.
apply (iffP idP) => [/eqP -> //| H].
apply/eqP; apply (eq_from_nth (x0 := 0)).
- exact: part_nth_len_eq.
- move=> i _; exact: H.
Qed.

(** Partitions and sumn *)
Lemma part0 sh : is_part sh -> sumn sh = 0 -> sh = [::].
Proof. move/part_head_non0; by case: sh => //= [] [|s0]. Qed.

Lemma size_part sh : is_part sh -> size sh <= sumn sh.
Proof.
elim: sh => [//= | s0 sh IHsh] /= /andP [] Hhead Hpart.
apply: (leq_ltn_trans (IHsh Hpart)).
rewrite -{1}[sumn sh]add0n ltn_add2r.
have /part_head_non0 /= : is_part (s0 :: sh) by rewrite /= Hhead Hpart.
by rewrite lt0n.
Qed.

Lemma part_sumn_rectangle (sh : seq nat) :
  is_part sh -> sumn sh <= (head 0 sh) * (size sh).
Proof.
elim: sh => [//= | s0 s IHs] /= /andP [] Hhead /IHs {IHs} Hsum.
rewrite mulnS leq_add2l.
apply (leq_trans Hsum).
rewrite {Hsum} leq_mul2r.
by case: s Hhead => [//= | s1 s].
Qed.
>>>>>>> 3174cb45


(** Removing trailing zeroes *)
Fixpoint rem_trail0 s :=
  if s is s0 :: s' then
    if (rem_trail0 s') is t1 :: t' then s0 :: t1 :: t'
    else if s0 == 0 then [::] else [:: s0]
  else [::].

Lemma size_rem_trail0 s : size (rem_trail0 s) <= size s.
Proof.
elim: s => [//= | s0 s]/=.
case: (rem_trail0 s) => [/= _ | //=].
by case: eqP.
Qed.

Lemma nth_rem_trail0 s i : nth 0 (rem_trail0 s) i = nth 0 s i.
Proof.
elim: s i => [//= | s0 s]/=.
case: (rem_trail0 s) => [/= | t1 t'] IHs i.
- case (altP (s0 =P 0)) => [-> |_].
  + by case: i => [//= | i]; first by rewrite /= -IHs.
  + by case: i => [//= | i] /=; apply: IHs.
- by case: i => [//= | i] /=; apply: IHs.
Qed.

Lemma sumn_rem_trail0 s : sumn (rem_trail0 s) = sumn s.
Proof.
elim: s => [//= | s0 s] /=.
case: (rem_trail0 s) => [/= <- | t1 t' <- //=].
by case: (altP (s0 =P 0%N)) => [-> | _] /=; rewrite ?addn0.
Qed.

Lemma is_part_rem_trail0 s : sorted geq s -> is_part (rem_trail0 s).
Proof.
case: s => [//= | s0 s]; rewrite [sorted _ _]/=.
elim: s s0 => [| s1 s IHs] s0 /=; first by case: s0.
move=> /andP [] H01 /IHs /=.
case: (rem_trail0 s) => [_ | t0 t] /=; last by rewrite H01.
case: (altP (s1 =P 0)) => [_ | Hs1].
- case (altP (s0 =P 0)) => [// | Hs0] /=.
  by rewrite lt0n Hs0.
- by rewrite /= H01 lt0n Hs1.
Qed.


(** ** Corners, adding and removing corners *)
Definition is_rem_corner sh i := nth 0 sh i > nth 0 sh i.+1.
Definition is_add_corner sh i := (i == 0) || (nth 0 sh i < nth 0 sh i.-1).

Lemma last_incr_nth_non0 sh i : last 1 sh != 0 -> last 1 (incr_nth sh i) != 0.
Proof.
rewrite -!nth_last size_incr_nth.
case (ltnP i (size sh)) => Hi.
- have Hsz : (size sh).-1 < size sh by move: Hi; case: (size sh).
  rewrite (set_nth_default 0 1 (s := incr_nth _ _));
    last by rewrite size_incr_nth Hi Hsz.
  rewrite nth_incr_nth; apply contra.
  rewrite addn_eq0 => /andP [] _ H.
  by rewrite (set_nth_default 0 1).
- move=> _; rewrite /= (set_nth_default 0 1).
  + by rewrite nth_incr_nth eq_refl.
  + by rewrite size_incr_nth [i < size sh]ltnNge Hi /=.
Qed.

Lemma is_part_incr_nth_size sh l :
  is_part sh -> is_part (incr_nth sh l) -> l <= size sh.
Proof.
elim: sh l => [//= | sh0 sh IHsh] /= l.
  move => _.
  case: l => [| i] //= /andP []; by rewrite leqn0 => /part_head0F ->.
case: l => [//= | l].
by rewrite ltnS /= => /andP [] _ /IHsh H /andP [] _ /H.
Qed.

Lemma is_part_incr_nth sh i :
  is_part sh -> is_add_corner sh i -> is_part (incr_nth sh i).
Proof.
rewrite /is_add_corner; move=> /is_partP [] Hhead Hpart.
case (altP (i =P 0)) => [-> _ {i} | Hi /= H]; apply/is_partP.
- case: sh Hhead Hpart => [//= _ _ | s0 sh /=]; first by split => //= [] [].
  move=> Hlast Hi; split; first by move: Hlast; case sh.
  case=> [| i]; first by apply: (leq_trans (Hi 0)) => //=.
  by move/(_ i.+1) : Hi.
- case: i Hi H => [//= | i] _; split; first exact: last_incr_nth_non0.
  move: H => /= H j.
  case: sh Hhead Hpart H => [//= | s0 sh] /= Hlast Hpart Hcorn.
  + by exfalso; move: Hcorn; rewrite nth_nil.
  + rewrite !nth_incr_nth; case (altP (i =P j)) => Hi /=.
    * rewrite add1n; subst i.
      apply (leq_trans Hcorn).
      elim: j s0 sh {Hcorn Hlast Hpart} => [//= | j IHj] s0 sh /=.
      case sh => [//= | s1 sh']; first by rewrite nth_nil.
      exact: IHj.
    * rewrite add0n.
      case: j Hi => [//= | j] Hj /=; first exact (Hpart 0).
      rewrite nth_incr_nth; case (altP (i =P j)) => Hi.
      case: sh Hpart {Hlast Hcorn} => [//= | s1 sh] /= Hpart.
        exact: (leq_trans (Hpart j.+1)).
      rewrite add0n.
      case: sh Hpart {Hlast Hcorn} => [//= | s1 sh] /= Hpart.
      exact: (Hpart j.+1).
Qed.

(* unused lemma *)
Lemma del_rem_corner sh i :
  last 1 sh != 0 -> is_part (incr_nth sh i) ->
  is_rem_corner (incr_nth sh i) i = is_part sh.
Proof.
move=> Hn0 /is_partP [] _ Hpart1.
rewrite/is_rem_corner; apply/idP/idP.
- move=> Hcorn; apply/is_partP; split; first exact Hn0.
  move=> j; move: Hcorn (Hpart1 j).
  rewrite !nth_incr_nth (@ltn_eqF i i.+1) // eq_refl add0n add1n ltnS => Hcorn.
  case (eqP (y:=j)) => [<- //=|_].
  by case eqP => [Hi |_]; rewrite !add0n // add1n; apply: ltnW.
- move=> /is_partP => [] [] _ /(_ i).
  by rewrite !nth_incr_nth (@ltn_eqF i i.+1) // eq_refl add0n add1n ltnS.
Qed.

Lemma rem_corner_incr_nth sh i :
  is_part sh -> is_add_corner sh i -> is_rem_corner (incr_nth sh i) i.
Proof.
rewrite /is_add_corner /is_rem_corner /= nth_incr_nth eq_refl add1n.
case: i => [/= | i].
  case: sh => [// | s0 [// | s1 s]] /= /andP [].
  by rewrite ltnS.
move=> Hpart /orP [] //; rewrite [i.+1.-1]/=.
elim: sh i Hpart => [| s0 sh IHsh] i /=; first by rewrite !nth_nil.
move=> /andP [] Hhead Hpart.
case: i => [_|i].
  move: Hhead; case: sh Hpart {IHsh} => [//= | s1 [//= | s2 sh]] /= /andP [].
  by rewrite ltnS.
by move=> /(IHsh i Hpart).
Qed.

Lemma is_rem_cornerP sh i : is_part sh ->
  (i < size sh) && (~~ is_in_shape sh i.+1 (nth 0 sh i).-1) =
  (is_rem_corner sh i).
Proof.
rewrite /is_rem_corner /is_in_shape -ltnNge => Hpart.
apply/idP/idP.
- move=> /andP [] /(nth_part_non0 Hpart).
  by case: (nth 0 sh i).
- case: (ltnP i (size sh)) => Hi; last by rewrite [nth 0 sh i]nth_default.
  have:= nth_part_non0 Hpart Hi.
  by case: (nth 0 sh i) => pi //= _ ->.
Qed.

Lemma minn0 k : minn k 0 = 0.
Proof. by rewrite /minn ltn0. Qed.
Lemma minSS i j : minn i.+1 j.+1 = (minn i j).+1.
Proof. by rewrite /minn ltnS; case ltnP. Qed.

Fixpoint decr_nth v i {struct i} :=
  if v is n :: v' then
    if i is i'.+1 then n :: decr_nth v' i'
    else if n is n'.+1 then
           if n' is _.+1 then
             n' :: v'
           else [::]
         else [::]
  else [::].

Lemma incr_nthK sh i :
  is_part sh -> is_part (incr_nth sh i) -> decr_nth (incr_nth sh i) i = sh.
Proof.
elim: sh i => [| s0 sh IHsh] [| i] //=.
- by move=> _ /andP []; rewrite leqn0 => /part_head0F ->.
- by case: s0 => //= /andP []; rewrite leqn0 => /part_head0F ->.
- move=> /andP [] Head Hpart /andP [] Headincr Hpartincr.
  by rewrite IHsh.
Qed.

Lemma decr_nthK sh i :
  is_part sh -> is_rem_corner sh i -> incr_nth (decr_nth sh i) i = sh.
Proof.
rewrite /is_rem_corner.
elim: sh i => [| s0 sh IHsh] /=; first by case.
case=> [| i] /=; case: s0 => [| s0] //= /andP [].
  - move=> {IHsh} Hs0 /part_head_non0 Hhead H ; case: s0 Hs0 H Hhead => //= _.
    by case: sh => //= s1 sh; rewrite ltnS leqn0 => /eqP ->.
  - by rewrite leqn0 => /part_head0F ->.
by move=> Hhead Hpart Hnth; rewrite IHsh.
Qed.

Lemma sumn_incr_nth s i : sumn (incr_nth s i) = (sumn s).+1.
Proof.
elim: i s => [/= | i IHi]; first by case=> [| s0 s].
case=> [/= | s0 s /=]; first by rewrite /sumn add0n; elim i.
by rewrite (IHi s) addnS.
Qed.

Lemma nth_decr_nth sh i :
  nth 0 (decr_nth sh i) i = (nth 0 sh i).-1.
Proof. by elim: i sh => [| i IHi] [| [|[|s0]] sh] /=. Qed.

Lemma nth_decr_nth_neq sh i j :
  is_part sh -> is_rem_corner sh i -> i != j -> nth 0 (decr_nth sh i) j = nth 0 sh j.
Proof.
move=> Hpart Hcrn /negbTE Hij.
rewrite -{2}(decr_nthK Hpart Hcrn).
by rewrite nth_incr_nth Hij add0n.
Qed.

Lemma sumn_decr_nth sh i :
  is_part sh -> is_rem_corner sh i -> (sumn (decr_nth sh i)) = (sumn sh).-1.
Proof.
move=> Hpart Hcorn. rewrite -{2}[sh](decr_nthK Hpart Hcorn).
by rewrite sumn_incr_nth /=.
Qed.

Lemma is_part_decr_nth sh i :
  is_part sh -> is_rem_corner sh i -> is_part (decr_nth sh i).
Proof.
rewrite /is_rem_corner.
elim: sh i => [| s0 sh IHsh] /=; first by case.
case=> [| i] /=.
  case: s0 => [| [| s0]] //= /andP [] _ ->.
  by case sh => //= s1 _; rewrite ltnS => ->.
move=> /andP [] Hhead Hpart Hnth.
apply/andP; split; last exact: IHsh.
apply: (@leq_trans (head 1 sh)); last exact Hhead.
case: sh {IHsh Hhead Hnth s0} Hpart => [//= | s1 s]; first by case i.
case i => //= /andP [].
case: s1 => [| [| s1]] //=.
by rewrite leqn0 => /part_head0F ->.
Qed.

Lemma add_corner_decr_nth sh i :
  is_part sh -> is_rem_corner sh i -> is_add_corner (decr_nth sh i) i.
Proof.
move=> Hpart Hout; rewrite /is_add_corner /=.
case: i Hout => [//=|i] Hout; rewrite [i.+1.-1]/=.
apply/orP; right.
rewrite nth_decr_nth nth_decr_nth_neq //; last by rewrite eq_sym ltn_eqF.
move: Hout; rewrite /is_rem_corner => Hi2.
move/is_partP : Hpart => [] _ Hdecr.
apply: leq_trans _ (Hdecr i).
by move: Hi2; case: (nth 0 sh i.+1).
Qed.

Definition rem_corners sh := filter (is_rem_corner sh) (iota 0 (size sh)).

Lemma rem_corners_uniq sh : uniq (rem_corners sh).
Proof. rewrite /rem_corners; apply filter_uniq; exact: iota_uniq. Qed.

(** ** Conjugate of a partition *)

Fixpoint incr_first_n sh n :=
  if sh is s0 :: s then
    if n is n.+1 then s0.+1 :: incr_first_n s n
    else sh
  else nseq n 1.
Fixpoint conj_part sh :=
  if sh is s0 :: sh then incr_first_n (conj_part sh) s0
  else [::].

Lemma is_part_n1 n : is_part (nseq n 1).
Proof. elim: n => [//= | n /= ->]; rewrite andbT; by case n. Qed.

Lemma nth_incr_first_n sh n i :
  nth 0 (incr_first_n sh n) i = if i < n then (nth 0 sh i).+1 else nth 0 sh i.
Proof.
elim: sh n i => [| s0 s IHs] n i /=.
  by rewrite nth_nseq nth_default.
case: n i => [| n] //= [| i] //=.
exact: IHs.
Qed.

Lemma incr_first_n_nthC sh i j :
  incr_first_n (incr_nth sh i) j = incr_nth (incr_first_n sh j) i.
Proof.
elim: sh i j => [| s0 sh IHsh].
  elim=> [| i IHi] [|j] //=.
  move/(_ j) : IHi => /= <-; by case: i.
case=> [| i] [| j] //=.
by rewrite IHsh.
Qed.

Lemma is_part_incr_first_n sh n :
  is_part sh -> is_part (incr_first_n sh n).
Proof.
elim: sh n => [//= n _| s0 sh IHsh] /=; first exact: is_part_n1.
case=> [//= | n] /andP [] Hhead /IHsh {IHsh} /= ->; rewrite andbT.
case: sh Hhead => [_ | s1 sh] /=; first by case n.
case: n => [| n] /=; last by apply.
by move/leq_trans; apply.
Qed.

Lemma is_part_conj sh : is_part sh -> is_part (conj_part sh).
Proof.
elim: sh => [//= | s0 sh IHsh] /= /andP [] _ /IHsh {IHsh}.
exact: is_part_incr_first_n.
Qed.

Lemma conj_nseq n : 0 < n -> conj_part (nseq n 1) = [:: n].
Proof.
elim: n => [//= | n IHn] /= _.
case: n IHn => [//= | n] IHn.
by rewrite (IHn (ltn0Sn n)).
Qed.

Lemma size_incr_first_n sh n :
  size sh <= n -> size (incr_first_n sh n) = n.
Proof.
elim: sh n => [| s0 sh IHsh] /= n; first by rewrite size_nseq.
case: n => [//= | n]; by rewrite /= ltnS => /IHsh ->.
Qed.

Lemma size_conj_part sh : is_part sh -> size (conj_part sh) = head 0 sh.
Proof.
elim: sh => [//= | s0 [| s1 sh] IHsh] /= /andP [] Hhead /IHsh {IHsh} /= IHsh.
- by rewrite size_nseq.
- move: Hhead; by rewrite -{1}IHsh => /size_incr_first_n.
Qed.

Lemma sumn_incr_first_n sh n : sumn (incr_first_n sh n) = sumn sh + n.
Proof.
elim: n sh => [//= | n IHn]; first by case.
case => [/= | s0 s /=].
- have -> : sumn (nseq n 1) = n.
    elim: n {IHn} => //= n ->; by rewrite add1n.
  by rewrite add0n add1n.
- by rewrite IHn addnA addnS !addSn.
Qed.

Lemma sumn_conj_part sh : sumn (conj_part sh) = sumn sh.
Proof. elim: sh => [//= | s0 s IHs] /=; by rewrite sumn_incr_first_n IHs addnC. Qed.

Lemma conj_part_ind sh l :
  sh != [::] -> is_part sh -> l >= size sh ->
  conj_part (incr_first_n sh l) = l :: conj_part sh.
Proof.
elim: sh l => [//= | s0 s IHs l] _ /=.
move=> /andP [] _ Hpart Hs0.
case: l Hs0 => [//= | l] /=; rewrite ltnS => Hs0.
case: s IHs Hpart Hs0 => [//= _ _| s1 s IHs].
- case: l => [//=| l ]; by rewrite conj_nseq; last exact: ltn0Sn.
- have Hneq : s1 :: s != [::] by [].
  move=> Hpart Hsize /=.
  move/(_ l Hneq Hpart Hsize) : IHs.
  by case: l Hsize => [//= | l /=] _ ->.
Qed.

Lemma conj_partK sh : is_part sh -> conj_part (conj_part sh) = sh.
Proof.
elim: sh => [//=| s0 sh IHsh] /= /andP [] Hhead Hpart.
case (altP (sh =P [::])) => Hsh.
- move: Hhead; rewrite Hsh /=; exact: conj_nseq.
- rewrite conj_part_ind //=; first by rewrite IHsh.
  + move: Hsh; apply: contra => /eqP.
    case: sh Hpart {IHsh Hhead} => [//= | s1 s] /=.
    case: s1 => [/andP []| s1 _]; first by rewrite leqn0 => /part_head0F ->.
    by case: (conj_part s).
  + exact: is_part_conj.
  + rewrite size_conj_part //=.
    by move: Hhead Hsh; case sh.
Qed.

Lemma conj_part_incr_nth sh i :
  is_part sh -> is_add_corner sh i ->
  conj_part (incr_nth sh i) = incr_nth (conj_part sh) (nth 0 sh i).
Proof.
elim: sh i => [| s0 sh IHsh] i /=.
  by rewrite /is_add_corner /= !nth_nil => _ /orP [] // /eqP ->.
move=> /= /andP [] H0 Hpart.
case: i => [_ | i Hcrn]/=.
  have Hszconj: (size (conj_part sh) <= s0)%N.
    rewrite (size_conj_part Hpart).
    move: H0; case sh => [| n _] //=; exact: ltnW.
  have Hszn : size (incr_first_n (conj_part sh) s0.+1) = s0.+1.
    by rewrite size_incr_first_n; last exact: (leq_trans Hszconj).
  apply (eq_from_nth (x0 := 0)).
  - rewrite Hszn.
    by rewrite size_incr_nth ltnNge (size_incr_first_n Hszconj) leqnn /=.
  - move=> i; rewrite Hszn => Hi.
    rewrite nth_incr_nth !nth_incr_first_n Hi ltn_neqAle.
    move: Hi; rewrite ltnS eq_sym => ->.
    by case: eqP => /= _; rewrite ?add0n ?add1n.
rewrite (IHsh _ Hpart); first exact: incr_first_n_nthC.
by move: Hcrn => /=; case: i.
Qed.

Lemma is_in_conj_part_impl sh:
  is_part sh -> forall r c , is_in_shape sh r c -> is_in_shape (conj_part sh) c r.
Proof.
rewrite /is_in_shape.
elim: sh => [| s0 s IHs] Hpart r c.
  by rewrite /is_rem_corner nth_default // nth_default //.
have:= Hpart => /= /andP [] Hhead Hparts.
rewrite nth_incr_first_n.
case: r => [ -> // | r] /= H.
move/is_part_ijP : Hpart => [] _ /(_ _ _ (leq0n r.+1))/=.
move=> /(leq_trans H) ->.
by rewrite ltnS; exact:  IHs.
Qed.

Lemma is_in_conj_part sh :
  is_part sh -> forall r c, is_in_shape sh r c = is_in_shape (conj_part sh) c r.
Proof.
move=> Hpart r c; apply/idP/idP; first exact: is_in_conj_part_impl.
rewrite -{2}(conj_partK Hpart).
by apply is_in_conj_part_impl; exact: is_part_conj.
Qed.

(* A rephrasing of the preceding lemma *)
Lemma conj_ltnE sh :
  is_part sh -> forall i j, nth 0 sh i > j = (nth 0 (conj_part sh) j > i).
Proof.
move=> Hpart.
rewrite -/(is_in_shape sh _ _) -/(is_in_shape (conj_part sh) _ _).
exact: is_in_conj_part.
Qed.

Lemma conj_leqE sh :
  is_part sh -> forall i j, (nth 0 sh i <= j) = (nth 0 (conj_part sh) j <= i).
Proof. by move=> Hpart i j; rewrite leqNgt [RHS]leqNgt (conj_ltnE Hpart). Qed.

Lemma nth_conjE sh r c :
  is_part sh -> c != 0 ->
  (nth 0 (conj_part sh) r == c) = (nth 0 sh c <= r < nth 0 sh c.-1).
Proof.
move=> Hpart.
case: c => [//= | c _].
rewrite (conj_leqE Hpart) (conj_ltnE Hpart) /=.
apply/idP/idP.
- move/eqP ->; by rewrite !leqnn.
- move=> H; apply/eqP; exact: anti_leq.
Qed.

Lemma rem_corner_incr_first_n sh i :
  is_part sh -> is_rem_corner (incr_first_n sh i.+1) i.
Proof.
rewrite /is_rem_corner.
elim: sh i => [/= i _ | s0 sh IHsh i]; first by elim: i.
move=> /= => /andP [] Hhead /IHsh{IHsh} Hrec.
case: i => [| i] /=; first by case: sh Hhead {Hrec}.
exact: (Hrec i).
Qed.

Lemma rem_corner_incr_first_nE sh n i :
  is_part sh -> is_rem_corner sh i -> is_rem_corner (incr_first_n sh n) i.
Proof.
rewrite /is_rem_corner.
elim: sh i n => [/= i n _ | s0 sh IHsh i n]; first by elim: i.
rewrite [is_part _]/= => /andP [] Hhead Hpart.
case: i => [/= | i].
  case: sh IHsh Hhead Hpart => [//= | s1 sh] IHsh Hhead Hpart H10.
    case: n {IHsh Hhead Hpart} => [//= | n].
    rewrite /nseq; case: n => [//= | n] /=.
    by rewrite ltnS.
  case: n {IHsh Hhead Hpart} => [| [| n]] //=.
  exact: (leq_trans H10).
rewrite [X in (X -> _)]/= => Hcorn.
case: n => [//= | n].
exact: (IHsh _ n Hpart Hcorn).
Qed.

Lemma is_add_corner_conj_part sh r :
  is_part sh -> is_add_corner sh r -> is_add_corner (conj_part sh) (nth 0 sh r).
Proof.
case: (altP ( r =P 0)) => Hr; rewrite /is_add_corner /= => Hpart /orP [].
- move=> /eqP ->.
  case: sh Hpart (part_head_non0 Hpart) => [//= | s0 sh] /= /andP [] Hs0 Hpart Hs0n0.
  apply/orP; right.
  rewrite !nth_incr_first_n ltnn.
  have -> : s0.-1 < s0 by move: Hs0n0; case s0.
  rewrite ltnS {Hs0}.
  case: s0 Hs0n0 => [//= | s0] _.
  by move/is_part_conj/is_partP: Hpart => [] _; apply.
- by rewrite Hr ltnn.
- by rewrite (negbTE Hr).
- move=> Hnthr.
  case: eqP => //= /eqP H.
  have : nth 0 sh r <= nth 0 sh r < nth 0 sh r.-1 by rewrite leqnn Hnthr.
  rewrite -(nth_conjE _ Hpart Hr) => /eqP.
  rewrite -(conj_ltnE Hpart) => ->.
  by move: H; case: (nth 0 sh r).
Qed.

Lemma rem_corner_conj_part sh i :
  is_part sh -> is_rem_corner sh i -> is_rem_corner (conj_part sh) (nth 0 sh i).-1.
Proof.
elim: sh i => [| s0 sh IHsh] i /=.
  by rewrite /is_rem_corner nth_default // nth_default //.
move=> /andP [] H0 Hpart.
case: i => [//= | i] /= H.
  case: s0 H0 H => [//= | s0]/= _ H.
  apply rem_corner_incr_first_n.
  exact: is_part_conj.
apply rem_corner_incr_first_nE; first exact: is_part_conj.
exact: (IHsh _ Hpart).
Qed.

(** ** Partial sum of partitions *)

Lemma sumn_take_leq s k1 k2 :
  k1 <= k2 -> sumn (take k1 s) <= sumn (take k2 s).
Proof.
rewrite !sumn_take; move=> H.
by rewrite (big_cat_nat _ _ _ _ H) //=; apply leq_addr.
Qed.

Lemma sum_conj sh k : \sum_(l <- sh) minn l k = sumn (take k (conj_part sh)).
Proof.
elim: sh => [//= | s0 sh]; first by rewrite big_nil.
rewrite big_cons /= => ->; move: (conj_part sh) => c.
elim: c s0 k => [//= | c0 c IHc] s0 k /=.
- rewrite /= addn0.
  elim: s0 k => [| s IHs] k //=; first by rewrite min0n.
  case: k => [| k] /=; first by rewrite minn0.
  by rewrite minSS IHs add1n.
- case: s0 => [| s0]; first by rewrite min0n add0n.
  case: k => [| k] //=.
  by rewrite -IHc !addnA minSS addSnnS [minn _ _ + _]addnC.
Qed.

Lemma sumn_take_inj s t :
  is_part s -> is_part t ->
  (forall k, sumn (take k s) = sumn (take k t)) -> s = t.
Proof.
elim: s t => [//= t _ | s0 s IHs t].
- move/part_head_non0; case: t => [//= | t0 t] /= Ht0 IHs.
  exfalso; move/(_ 1) : IHs; rewrite take0 /= addn0 => H.
  by rewrite H eq_refl in Ht0.
- case: t s IHs => [s _ Hs _ /(_ 1) | t0 t] /=.
  + rewrite take0 /= addn0 => Hs0.
    by exfalso; move/part_head_non0 : Hs; rewrite Hs0.
  + move=> s IHs /is_part_consK Hps /is_part_consK Hpt /= Heq.
    have:= Heq 1; rewrite !take0 /= !addn0 => Ht0; subst t0.
    congr (s0 :: _); apply: (IHs _ Hps Hpt).
    move=> k; move/(_ k.+1) : Heq.
    by move=> /= /eqP; rewrite eqn_add2l => /eqP.
Qed.

(** * Inclusion of Partitions and Skew Partitions *)

Fixpoint included inner outer :=
  if inner is inn0 :: inn then
    if outer is out0 :: out then
      (inn0 <= out0) && (included inn out)
    else false
  else true.

Lemma includedP inner outer :
  reflect (size inner <= size outer /\ forall i, nth 0 inner i <= nth 0 outer i)
          (included inner outer).
Proof.
apply (iffP idP).
- elim: inner outer => [//= | inn0 inn IHinn] /=.
    move=> outer _; by split; last by move=> i; rewrite nth_nil.
  case=> [//= | out0 out] /= /andP [] H0 /IHinn{IHinn} [] Hsize H.
  split; first by rewrite ltnS.
  by case.
- elim: inner outer => [//= | inn0 inn IHinn] /=.
  case=> [ [] //= | out0 out] [] /=.
  rewrite ltnS => Hsize H.
  apply/andP; split; first exact: (H 0).
  apply: IHinn; split; first exact: Hsize.
  move=> i; exact: (H i.+1).
Qed.

Lemma included_behead p1 p2 :
  included p1 p2 -> included (behead p1) (behead p2).
Proof.
case: p1 => [//=|a l].
  by case: p2 => [//=|b s] /= /andP [].
Qed.

Lemma included_refl sh : included sh sh.
Proof. elim: sh => [//= | s0 sh /= -> ]; by rewrite leqnn. Qed.

Lemma included_trans sha shb shc :
  included sha shb -> included shb shc -> included sha shc.
Proof.
move=> /includedP [] Hsza Hincla /includedP [] Hszb Hinclb.
apply/includedP; split; first exact (leq_trans Hsza Hszb).
move=> i; exact: (leq_trans (Hincla i) (Hinclb i)).
Qed.

Lemma included_incr_nth sh i :
  included sh (incr_nth sh i).
Proof.
apply/includedP; split.
- rewrite size_incr_nth; case ltnP => Hi //=.
  exact: (leq_trans Hi).
- move=> j; rewrite nth_incr_nth.
  exact: leq_addl.
Qed.

Lemma included_decr_nth u i : included (decr_nth u i) u.
Proof.
elim: u i => [| u0 u IHu] [| i] //=.
  case: u0 => [| [| u0]] //=.
  by rewrite ltnS (leqnSn u0) (included_refl u).
by rewrite (leqnn u0) (IHu i).
Qed.

Lemma included_incr_nth_inner inner outer i :
  nth 0 inner i < nth 0 outer i ->
  included inner outer -> included (incr_nth inner i) outer.
Proof.
move=> Hnth /includedP [] Hsize Hincl.
apply/includedP; split.
- rewrite size_incr_nth; case ltnP => _; first exact Hsize.
  rewrite ltnNge; apply (introN idP) => Hout.
  move: Hnth; by rewrite (nth_default _ Hout).
- move=> j; rewrite nth_incr_nth.
  by case eqP => [<- | _]; rewrite ?add1n ?add0n.
Qed.

Lemma size_included inner outer :
  included inner outer -> size inner <= size outer.
Proof.
elim: inner outer => [//= | inn0 inn IHinn] /=.
case=> [//= | outer0 outer] /= /andP [] _ /IHinn.
by rewrite ltnS.
Qed.

Lemma sumn_included inner outer :
  included inner outer -> sumn inner <= sumn outer.
Proof.
elim: inner outer => [//= | inn0 inn IHinn] /=.
case=> [//= | outer0 outer] /= /andP [] H0 /IHinn.
exact: leq_add.
Qed.

Lemma included_sumnE inner outer :
  is_part outer ->
  included inner outer ->
  sumn inner = sumn outer ->
  inner = outer.
Proof.
elim: inner outer => [| inn0 inn IHinn] /=.
  by move=> outer Houter _ /esym/(part0 Houter) ->.
case=> [//= | outer0 out] /= /andP [] _ /IHinn{IHinn}Hrec /andP [] H0 Hincl Heq.
by have:= leq_addE H0 (sumn_included Hincl) Heq => [] [] -> /(Hrec Hincl) ->.
Qed.

Lemma included_conj_part inner outer :
  is_part inner -> is_part outer ->
  included inner outer -> included (conj_part inner) (conj_part outer).
Proof.
move=> Hinn Hout /includedP [] Hsz Hincl.
apply/includedP; split; first by rewrite !size_conj_part // -!nth0; exact: Hincl.
move=> i.
rewrite -conj_leqE //; apply (leq_trans (Hincl _)); by rewrite conj_leqE.
Qed.

Lemma included_conj_partE inner outer :
  is_part inner -> is_part outer ->
  included inner outer = included (conj_part inner) (conj_part outer).
Proof.
move=> Hinn Hout; apply/idP/idP; first exact: included_conj_part.
rewrite -{2}(conj_partK Hinn) -{2}(conj_partK Hout).
apply: included_conj_part; exact: is_part_conj.
Qed.

Fixpoint diff_shape inner outer :=
  if inner is inn0 :: inn then
    if outer is out0 :: out then
      out0 - inn0 :: diff_shape inn out
    else [::] (* Unused case *)
  else outer.

Definition pad (T : Type) (x : T) sz := [fun s => s ++ nseq (sz - size s) x].

Definition outer_shape inner size_seq :=
  [seq p.1 + p.2 | p <- zip (pad 0 (size (size_seq)) inner) size_seq].

Lemma size_diff_shape inner outer : size (diff_shape inner outer) = size outer.
Proof.
elim: inner outer => [//= | inn0 inn IHinn] /= [//= | out0 out] /=.
by rewrite IHinn.
Qed.

Lemma nth_diff_shape inn out i :
  nth 0 (diff_shape inn out) i = nth 0 out i - nth 0 inn i.
Proof.
elim: inn out i => [| inn0 inn IHinn] out i //=.
  by rewrite (@nth_default _ _ [::]) // subn0.
case: out => [| out0 out] /=.
  by rewrite nth_default.
by case: i => [| i] //=.
Qed.

Lemma sumn_diff_shape inner outer :
  included inner outer -> sumn (diff_shape inner outer) = sumn outer - sumn inner.
Proof.
elim: inner outer => [//= | inn0 inn IHinn] /= [//= | out0 out] /=.
  by rewrite subn0.
move/andP => [] Hleq Hincl.
rewrite (IHinn _ Hincl) {IHinn}.
have Hsumn : sumn inn <= sumn out.
  elim: inn out Hincl => [//= | inn1 inn IHinn] /= [//= | out1 out] /=.
  move/andP => [] H1 /IHinn; exact: leq_add.
by rewrite subnDA (addnBA _ Hsumn) addnC (addnBA _ Hleq) [out0 + _]addnC.
Qed.

Lemma diff_shape_pad0 inner outer :
  diff_shape ((pad 0 (size outer)) inner) outer = diff_shape inner outer.
Proof.
elim: inner outer => [//= | inn0 inn IHinn] //=.
  elim=> [//= | out0 out] /=; by rewrite !subn0 => ->.
case=> [//= | out0 out] /=.
by rewrite subSS IHinn.
Qed.

Lemma diff_shapeK inner outer :
  included inner outer ->
  outer_shape inner (diff_shape inner outer) = outer.
Proof.
rewrite /outer_shape.
elim: inner outer => [//= | inn0 inn IHinn] /= outer.
  rewrite subn0 => _; elim: outer => [//= | out0 out /= ->].
  by rewrite add0n.
case: outer => [//= | out0 out] /= /andP [] Hin /IHinn{IHinn} ->.
by rewrite addnC subnK.
Qed.

Lemma outer_shapeK inner diff :
  size inner <= size diff ->
  diff_shape inner (outer_shape inner diff) = diff.
Proof.
rewrite /outer_shape.
elim: inner diff => [//= | inn0 inn IHinn] /= diff.
  rewrite subn0 => _; elim: diff => [//= | d0 diff /= ->].
  by rewrite add0n.
case: diff => [//=| t0 t] /=; rewrite ltnS subSS => /IHinn /= ->.
by rewrite addKn.
Qed.


Lemma outer_shape_pad0 inner sz :
  outer_shape (pad 0 (size sz) inner) sz = outer_shape inner sz.
Proof.
rewrite /outer_shape; congr map; congr zip.
rewrite /= size_cat size_nseq.
set n := (X in (_++ _) ++ nseq X _).
suff -> : n = 0 by rewrite /= cats0.
rewrite /n{n}.
move: (size sz) (size inner) => a b.
case: (ltnP a b) => [/ltnW | ] H.
- move: H; rewrite /leq => /eqP H; by rewrite H addn0 H.
- by rewrite (subnKC H) subnn.
Qed.

Lemma head_pad0 (T : Type) n (p : T) (s : seq T) : head p (pad p n s) = head p s.
Proof. elim: s => [| s0 s IHs] //=; rewrite subn0; by case: n. Qed.

Lemma included_pad0 inner outer :
  included inner outer = included (pad 0 (size outer) inner) outer.
Proof.
elim: inner outer => [//= | inn0 inn IHinn] /= outer /=.
 rewrite subn0; by elim: outer.
case: outer => [//= | out0 out] /=.
by rewrite subSS IHinn.
Qed.


(** * Sigma Types for Partitions *)

Structure intpart : Type := IntPart {pval :> seq nat; _ : is_part pval}.
Canonical intpart_subType := Eval hnf in [subType for pval].
Definition intpart_eqMixin := Eval hnf in [eqMixin of intpart by <:].
Canonical intpart_eqType := Eval hnf in EqType intpart intpart_eqMixin.
Definition intpart_choiceMixin := Eval hnf in [choiceMixin of intpart by <:].
Canonical intpart_choiceType := Eval hnf in ChoiceType intpart intpart_choiceMixin.
Definition intpart_countMixin := Eval hnf in [countMixin of intpart by <:].
Canonical intpart_countType := Eval hnf in CountType intpart intpart_countMixin.

Lemma intpartP (p : intpart) : is_part p.
Proof. by case: p. Qed.

Lemma intpart_sorted (p : intpart) : sorted geq p.
Proof. by have:= intpartP p; rewrite is_part_sortedE => /andP []. Qed.

Hint Resolve intpartP intpart_sorted.

Canonical conj_intpart p := IntPart (is_part_conj (intpartP p)).

Lemma conj_intpartK : involutive conj_intpart.
Proof. move=> p; apply: val_inj => /=; by rewrite conj_partK. Qed.

Lemma intpart_sumn_take_inj (s t : intpart) :
  (forall k, sumn (take k s) = sumn (take k t)) -> s = t.
Proof.
move=> H; apply: val_inj => /=.
by apply: sumn_take_inj; last exact H.
Qed.


Fixpoint enum_partnsk sm sz mx : (seq (seq nat)) :=
  if sz is sz.+1 then
    flatten [seq [seq i :: p | p <- enum_partnsk (sm - i) sz i] |
             i <- iota 1 (minn sm mx)]
  else if sm is sm.+1 then [::] else [:: [::]].

Definition enum_partns sm sz := enum_partnsk sm sz sm.
Definition enum_partn sm := flatten [seq enum_partns sm sz | sz <- iota 0 sm.+1 ].

Definition is_part_of_n   sm :=
  [pred p | (sumn p == sm)   & is_part p ].
Definition is_part_of_ns  sm sz :=
  [pred p | (size p == sz)   & is_part_of_n sm p].
Definition is_part_of_nsk sm sz mx :=
  [pred p | (head 1 p <= mx) & is_part_of_ns sm sz p].

Lemma enum_partnsk_allP sm sz mx :
  mx >= 1 -> all (is_part_of_nsk sm sz mx) (enum_partnsk sm sz mx).
Proof.
move=> Hmx; apply/allP => /=.
elim: sz sm mx Hmx => [/= [] //= | sz IHsz sm] /= mx Hmx p.
  rewrite mem_seq1 => /eqP -> /=; by rewrite Hmx.
move/flatten_mapP => [] i.
rewrite mem_iota ltnS => /andP [] Hposi Himin /mapP [] recp.
move/(IHsz _ _ Hposi)/and4P => [] Hp Hsum Hsz Hhead -> /= {IHsz}.
rewrite Hp (eqP Hsum) (eqP Hsz) Hhead {Hp Hsum Hsz Hhead} /=.
move: Himin; rewrite leq_min => /andP [] /subnKC -> ->.
by rewrite !eq_refl.
Qed.

Lemma enum_partnsk_countE sm sz mx :
  mx >= 1 ->
  forall p, is_part_of_nsk sm sz mx p -> count_mem p (enum_partnsk sm sz mx) = 1.
Proof.
elim: sz sm mx => [//= | sz IHsz] /= sm mx Hmx.
  by move=> p /and4P [] Hhead/nilP -> /= /eqP <-.
case=> [| p0 p] //=; first by rewrite andbF.
move=> /and5P [] Hp0; rewrite eqSS=> /eqP Hsz /eqP Hsm Hhead Hpart.
rewrite count_flatten -map_comp (eq_map (f2 := fun i => i == p0 : nat)); first last.
  move=> i /=; rewrite count_map /=.
  case (altP (i =P p0)) => [Heq | /negbTE Hneq].
  - subst p0; rewrite (eq_count (a2 := xpred1 p)); first last.
      move=> s; by rewrite /= -eqseqE /= eq_refl /=.
    rewrite {}IHsz //=.
    + have /part_head_non0 /= : is_part (i :: p) by rewrite /= Hhead Hpart.
      by rewrite lt0n.
    + by rewrite Hhead Hsz -Hsm addKn !eq_refl Hpart.
  - rewrite (eq_count (a2 := pred0)); first by rewrite count_pred0.
    move=> s; by rewrite /= -eqseqE /= Hneq.
rewrite sumn_iota //= add1n ltnS leq_min Hp0 -Hsm leq_addr !andbT.
have /part_head_non0 /= : is_part (p0 :: p) by rewrite /= Hhead Hpart.
by rewrite lt0n.
Qed.

Lemma enum_partnskE sm sz mx :
  mx >= 1 ->
  forall p, count_mem p (enum_partnsk sm sz mx) = is_part_of_nsk sm sz mx p.
Proof.
move=> Hx p. case (boolP ((is_part_of_nsk sm sz mx) p)) => H /=.
- by rewrite enum_partnsk_countE.
- apply/count_memPn; move: H; apply: contra.
  exact: (allP (enum_partnsk_allP _ _ Hx)).
Qed.

Lemma enum_partns_allP sm sz : all (is_part_of_ns sm sz) (enum_partns sm sz).
Proof.
apply/allP; rewrite /enum_partns => /= p.
case: sm => [/= | sm]; first by case: sz; rewrite //= mem_seq1 => /eqP ->.
have /enum_partnsk_allP/allP Hall : sm.+1 >= 1 by [].
by move=> /Hall /= /andP [] _.
Qed.

Lemma enum_partns_countE sm sz p :
  is_part_of_ns sm sz p -> count_mem p (enum_partns sm sz) = 1.
Proof.
rewrite /enum_partns.
case: p => /= [ /and3P [] /eqP <- /eqP <- //= | p0 p] /and4P [] Hsz Hsum Hhead Hpart.
rewrite enum_partnsk_countE //=.
- rewrite -(eqP Hsum); apply: (@leq_trans p0); last exact: leq_addr.
  have /part_head_non0 /= : is_part (p0 :: p) by rewrite /= Hhead Hpart.
  by rewrite lt0n.
- by rewrite Hsz Hsum Hhead Hpart -(eqP Hsum) leq_addr.
Qed.

Lemma enum_partnsE sm sz p :
  count_mem p (enum_partns sm sz) = is_part_of_ns sm sz p.
Proof.
case (boolP ((is_part_of_ns sm sz) p)) => H /=.
- by rewrite enum_partns_countE.
- apply/count_memPn; move: H; apply: contra.
  exact: (allP (enum_partns_allP _ _)).
Qed.

Lemma enum_partn_allP sm : all (is_part_of_n sm) (enum_partn sm).
Proof.
apply/allP; rewrite /enum_partn => /= p.
case: sm => [/= | sm]; first by rewrite mem_seq1 => /eqP ->.
rewrite cat0s => /flatten_mapP [] i.
rewrite mem_iota ltnS => /andP [] Hposi Hi.
have /enum_partnsk_allP/allP Hall : sm.+1 >= 1 by [].
by move=> /Hall /= /and3P [].
Qed.

Lemma enum_partn_countE sm p :
  is_part_of_n sm p -> count_mem p (enum_partn sm) = 1.
Proof.
rewrite /enum_partn /= => /andP [] Hsum Hpart.
rewrite count_cat enum_partnsE /= Hsum Hpart !andbT.
case: (altP (size p =P 0)) => Hsize.
- rewrite count_flatten -map_comp.
  set empty := map _ _; have {empty} -> : empty = [seq 0 | i <- iota 1 sm].
    rewrite /empty {empty} -eq_in_map => i /=.
    rewrite mem_iota add1n ltnS => /andP [] /lt0n_neq0 Hi _.
    apply/count_memPn => /=; move: Hi; apply: contra.
    move/(allP (enum_partns_allP _ _)) => /= /andP [] /eqP <- _.
    by rewrite Hsize.
  suff -> : sumn (map (fun=> 0) _) = 0 by rewrite addn0.
  move=> T; by elim => [//= |l0 l /= ->].
- rewrite /= add0n count_flatten -map_comp.
  rewrite (eq_map (f2 := fun i => i == size p : nat)); first last.
    move=> i /=; rewrite enum_partnsE /=.
    by rewrite Hsum Hpart !andbT eq_sym.
  rewrite sumn_iota //= add1n ltnS lt0n Hsize /= -(eqP Hsum).
  exact: size_part.
Qed.

Lemma enum_partnP n p : (is_part_of_n n p) = (p \in enum_partn n).
Proof.
apply/idP/idP; last by move/(allP (enum_partn_allP n)).
rewrite -has_pred1 has_count; by move/enum_partn_countE ->.
Qed.

Section PartOfn.

Variable n : nat.

Structure intpartn : Set :=
  IntPartN {pnval :> seq nat; _ : is_part_of_n n pnval}.
Canonical intpartn_subType := Eval hnf in [subType for pnval].
Definition intpartn_eqMixin := Eval hnf in [eqMixin of intpartn by <:].
Canonical intpartn_eqType := Eval hnf in EqType intpartn intpartn_eqMixin.
Definition intpartn_choiceMixin := Eval hnf in [choiceMixin of intpartn by <:].
Canonical intpartn_choiceType :=
  Eval hnf in ChoiceType intpartn intpartn_choiceMixin.
Definition intpartn_countMixin := Eval hnf in [countMixin of intpartn by <:].
Canonical intpartn_countType :=
  Eval hnf in CountType intpartn intpartn_countMixin.
Canonical intpartn_subCountType := Eval hnf in [subCountType of intpartn].

Let type := sub_finType
              intpartn_subCountType (enum_partn_allP n) (@enum_partn_countE n).
Canonical intpartn_finType := Eval hnf in [finType of intpartn for type].
Canonical intpartn_subFinType := Eval hnf in [subFinType of intpartn].

Lemma intpartnP (p : intpartn) : is_part p.
Proof using. by case: p => /= p /andP []. Qed.

Lemma intpartn_sorted (p : intpartn) : sorted geq p.
Proof. by have:= intpartnP p; rewrite is_part_sortedE => /andP []. Qed.

Hint Resolve intpartnP intpartn_sorted.

Definition intpart_of_intpartn (p : intpartn) := IntPart (intpartnP p).
Coercion intpart_of_intpartn : intpartn >-> intpart.

Lemma intpartn_sumn (p : intpartn) : sumn p = n.
Proof using. by case: p => /= p /andP [] /eqP. Qed.

Lemma enum_intpartnE : map val (enum {:intpartn}) = enum_partn n.
Proof using. rewrite /=; exact: enum_subE. Qed.

Lemma conj_intpartnP (sh : intpartn) : is_part_of_n n (conj_part sh).
Proof using.
case: sh => sh /= /andP [] /eqP <- Hpart.
by rewrite is_part_conj // sumn_conj_part /= eq_refl.
Qed.
Canonical conj_intpartn (sh : intpartn) := IntPartN (conj_intpartnP sh).

Lemma conj_intpartnK : involutive conj_intpartn.
Proof using. move=> p; apply: val_inj => /=; by rewrite conj_partK. Qed.

End PartOfn.

Lemma intpartn0 (sh : intpartn 0) : sh = [::] :> seq nat.
Proof.
case: sh => sh Hsh /=; move: Hsh; rewrite enum_partnP.
by rewrite /enum_partn /= inE => /eqP.
Qed.

Lemma intpartn1 (sh : intpartn 1) : sh = [:: 1] :> seq nat.
Proof.
case: sh => sh Hsh /=; move: Hsh; rewrite enum_partnP.
by rewrite /enum_partn /= inE => /eqP.
Qed.

Lemma intpartn2 (sh : intpartn 2) :
  sh = [:: 2]  :> seq nat \/ sh = [:: 1; 1] :> seq nat.
Proof.
case: sh => sh Hsh /=; move: Hsh; rewrite enum_partnP.
by rewrite /enum_partn /= !inE => /orP [] /eqP ->; [left | right].
Qed.

Definition cast_intpartn m n (eq_mn : m = n) p :=
  let: erefl in _ = n := eq_mn return intpartn n in p.

Lemma cast_intpartnE m n (eq_mn : m = n) p :
  val (cast_intpartn eq_mn p) = val p.
Proof. subst m; by case: p. Qed.

Lemma cast_intpartn_id n eq_n (s : intpartn n) : cast_intpartn eq_n s = s.
Proof using. by apply val_inj => /=; rewrite cast_intpartnE. Qed.

Lemma cast_intpartnK m n eq_m_n :
  cancel (@cast_intpartn m n eq_m_n) (cast_intpartn (esym eq_m_n)).
Proof using. by subst m. Qed.

Lemma cast_intpartnKV m n eq_m_n :
  cancel (cast_intpartn (esym eq_m_n)) (@cast_intpartn m n eq_m_n).
Proof using. by subst m. Qed.

Lemma cast_intpartn_inj m n eq_m_n : injective (@cast_intpartn m n eq_m_n).
Proof using. exact: can_inj (cast_intpartnK eq_m_n). Qed.


Definition rowpart d := if d is _.+1 then [:: d] else [::].
Fact rowpartnP d : is_part_of_n d (rowpart d).
Proof. case: d => [//= | d]; by rewrite /is_part_of_n /= addn0 eq_refl. Qed.
Definition rowpartn d : intpartn d := IntPartN (rowpartnP d).

Definition colpart d := nseq d 1%N.
Fact colpartnP d : is_part_of_n d (colpart d).
Proof.
elim: d => [| d ] //= /andP [] /eqP -> ->.
rewrite add1n eq_refl andbT /=.
by case: d.
Qed.
Definition colpartn d : intpartn d := IntPartN (colpartnP d).

Lemma conj_rowpartn d : conj_intpartn (rowpartn d) = colpartn d.
Proof. apply val_inj => /=; rewrite /rowpart /colpart; by case: d. Qed.
Lemma conj_colpartn d : conj_intpartn (colpartn d) = rowpartn d.
Proof. rewrite -[RHS]conj_intpartnK; by rewrite conj_rowpartn. Qed.


Module IntPartNLex.

Require Import ordtype.

Definition intpartnlex := intpartn.

Definition intpartnlex_pordMixin n := [pordMixin of intpartnlex n by <:].
Canonical intpartnlex_pordType n :=
  Eval hnf in POrdType (intpartnlex n) (intpartnlex_pordMixin n).
Definition intpartnlex_ordMixin n := [ordMixin of intpartnlex_pordType n by <:].
Canonical intpartnlex_ordType n :=
  Eval hnf in OrdType (intpartnlex n) (intpartnlex_ordMixin n).
Canonical intpartnlex_finPOrdType n := [finPOrdType of intpartnlex n].

Definition intpartnlex_inhMixin n := Inhabited.Mixin (rowpartn n).
Canonical intpartnlex_inhType n :=
  Eval hnf in InhType (intpartnlex n) (intpartnlex_inhMixin n).
Canonical intpartnlex_inhOrdType n := [inhOrdType of intpartnlex n].
Canonical intpartnlex_inhOrdFinType n := [inhOrdFinType of intpartnlex n].

End IntPartNLex.


(**  * Counting functions *)

Fixpoint intpartnsk_nb sm sz mx : nat :=
  if sz is sz.+1 then
    (* \sum_(1 <= i <= (minn sm mx)) intpartnsk_nb (sm - i) sz i *)
    iteri (minn sm mx) (fun i n => n + intpartnsk_nb (sm - i.+1) sz i.+1) 0
  else if sm is sm.+1 then 0 else 1.
Definition intpartns_nb sm sz := intpartnsk_nb sm sz sm.
Definition intpartn_nb sm := iteri (sm.+1) (fun sz n => n + intpartns_nb sm sz) 0.

Lemma size_enum_partnsk sm sz mx :
  size (enum_partnsk sm sz mx) = (intpartnsk_nb sm sz mx).
Proof.
elim: sz sm mx => [ [] | sz IHsz] //= sm mx.
rewrite size_flatten /shape -[1]addn0 iota_addl -!map_comp.
rewrite (eq_map (f2 := fun i => intpartnsk_nb (sm - i.+1) sz i.+1)); first last.
  by move=> i /=; rewrite size_map IHsz.
elim: (minn sm mx) => [//= | n IHn].
by rewrite -{1}[n.+1]addn1 iota_add add0n map_cat sumn_cat IHn /= addn0.
Qed.

Lemma size_enum_partns sm sz : size (enum_partns sm sz) = (intpartns_nb sm sz).
Proof. by rewrite size_enum_partnsk. Qed.

Lemma size_enum_partn sm : size (enum_partn sm) = intpartn_nb sm.
Proof.
rewrite /intpartn_nb /enum_partn size_flatten /shape.
elim: (sm.+1) => [//= | n IHn].
rewrite -{1}[n.+1]addn1 iota_add add0n !map_cat sumn_cat IHn /= addn0.
by rewrite size_enum_partns.
Qed.

Lemma card_intpartn sm : #|{:intpartn sm}| = intpartn_nb sm.
Proof.
rewrite [#|_|]cardT enumT unlock /=.
by rewrite -(size_map val) subType_seqP -size_enum_partn.
Qed.

Hint Resolve intpartP intpart_sorted intpartnP intpartn_sorted.


(** * The union of two integer partitions *)

Lemma merge_is_part l k :
  is_part l -> is_part k -> is_part (merge geq l k).
Proof.
rewrite !is_part_sortedE => /andP [sortl l0] /andP [sortk k0].
apply/andP; split; first exact: merge_sorted.
by rewrite mem_merge mem_cat negb_or l0 k0.
Qed.

Lemma merge_sortedE l k :
  is_part l -> is_part k -> merge geq l k = sort geq (l ++ k).
Proof.
rewrite !is_part_sortedE => /andP [sortl _] /andP [sortk _].
apply (eq_sorted (leT := geq)) => //.
- apply: merge_sorted => //.
- exact: sort_sorted.
- by rewrite perm_merge perm_eq_sym perm_sort.
Qed.

Lemma sumn_union_part l k : sumn (merge geq l k) = sumn l + sumn k.
Proof.
have:= perm_merge geq l k => /perm_eqlP/perm_sumn ->.
by rewrite sumn_cat.
Qed.

Fact union_intpart_subproof (l : intpart) (k : intpart) :
  is_part (merge geq l k).
Proof. exact: merge_is_part. Qed.
Definition union_intpart (l : intpart) (k : intpart) :=
  IntPart (union_intpart_subproof l k).

Lemma union_intpartE l k : val (union_intpart l k) = sort geq (l ++ k).
Proof. by rewrite /= merge_sortedE. Qed.

Lemma perm_union_intpart l k : perm_eq (union_intpart l k) (l ++ k).
Proof. by rewrite /= perm_merge. Qed.

Lemma union_intpartC l k : union_intpart l k = union_intpart k l.
Proof.
apply val_inj; rewrite !union_intpartE.
by apply/perm_sortP; rewrite // perm_catC.
Qed.

Lemma union_intpartA l k j :
  union_intpart l (union_intpart k j) = union_intpart (union_intpart k l) j.
Proof.
apply val_inj; rewrite !union_intpartE; apply/perm_sortP => //.
apply (perm_eq_trans (y := l ++ (k ++ j))).
- by rewrite perm_cat2l perm_sort.
- apply (perm_eq_trans (y := (k ++ l) ++ j)).
  + by rewrite catA perm_cat2r perm_catC.
  + by rewrite perm_cat2r perm_eq_sym perm_sort.
Qed.

Section UnionPart.

Variables (m n : nat) (l : intpartn m) (k : intpartn n).

Lemma union_intpartn_subproof : is_part_of_n (m + n) (merge geq l k).
Proof.
apply /andP; split.
- by rewrite sumn_union_part !intpartn_sumn.
- exact: merge_is_part.
Qed.
Definition union_intpartn := IntPartN union_intpartn_subproof.

Lemma union_intpartnE : val union_intpartn = sort geq (l ++ k).
Proof. by rewrite /= merge_sortedE. Qed.

Lemma perm_union_intpartn : perm_eq (union_intpart l k) (l ++ k).
Proof. by rewrite /= perm_merge. Qed.

End UnionPart.


(** * Dominance order on partition *)
Definition partdomsh n1 n2 (s1 s2 : seq nat) :=
  all
    (fun i => n1 + sumn (take i s1) <= n2 + sumn (take i s2))
    (iota 0 (size s1).+1).

Definition partdom := partdomsh 0 0.

Lemma partdomshP {n1 n2 s1 s2} :
  reflect (forall i, n1 + sumn (take i s1) <= n2 + sumn (take i s2))
          (partdomsh n1 n2 s1 s2).
Proof.
apply (iffP allP) => H i; last by move=> _; exact: H.
case: (ltnP i (size s1)) => Hi.
- by apply: H; rewrite mem_iota /= add0n ltnS; apply ltnW.
- have /H : (size s1) \in iota 0 (size s1).+1.
    by rewrite mem_iota /= add0n ltnS.
  rewrite take_size (take_oversize Hi) => /leq_trans; apply.
  by rewrite leq_add2l; apply: sumn_take_leq.
Qed.

Lemma partdomP s1 s2 :
  reflect (forall i, sumn (take i s1) <= sumn (take i s2)) (partdom s1 s2).
Proof.
by apply (iffP partdomshP) => H i; have:= H i; rewrite ?add0n.
Qed.

Lemma partdomsh_add y n1 n2 s1 s2 :
  partdomsh (y + n1) (y + n2) s1 s2 = partdomsh n1 n2 s1 s2.
Proof.
rewrite/partdomsh; apply eq_all => i.
by rewrite -!addnA leq_add2l.
Qed.

Lemma partdom_nil s : partdom [::] s.
Proof. by apply/partdomP. Qed.

Lemma partdom_refl : reflexive partdom.
Proof. by move=> s1; apply/partdomP. Qed.

Hint Resolve partdom_nil partdom_refl.

Lemma partdom_trans : transitive partdom.
Proof.
move=> s1 s2 s3 /partdomP H12 /partdomP H23.
by apply/partdomP => i; exact: (leq_trans (H12 i) (H23 i)).
Qed.

Lemma partdom_anti s1 s2 :
  is_part s1 -> is_part s2 -> partdom s1 s2 -> partdom s2 s1 -> s1 = s2.
Proof.
move=> H1 H2 /partdomP H12 /partdomP H21.
apply sumn_take_inj => // k.
by apply anti_leq; rewrite H12 H21.
Qed.

Lemma partdomsh_cons2 y1 y2 s t n1 n2 :
  partdomsh n1 n2 (y1 :: s) (y2 :: t) =
  (n1 <= n2) && (partdomsh (n1 + y1) (n2 + y2) s t).
Proof.
apply/partdomshP/andP => [H | [Hn /partdomshP Hdom] [|i]] /=; first split.
- by have:= H 0; rewrite /= !addn0.
- by apply/partdomshP => i; have:= H i.+1; rewrite /= !addnA.
- by rewrite !addn0.
- by rewrite !addnA.
Qed.

Lemma partdomsh_cons2E y s t n1 n2 :
  partdomsh n1 n2 (y :: s) (y :: t) = partdomsh n1 n2 s t.
Proof.
rewrite partdomsh_cons2 ![_ + y]addnC partdomsh_add andbC.
case: (boolP (partdomsh _ _ _ _)) => //= /partdomshP/(_ 0).
by rewrite !take0 /= !addn0.
Qed.

Lemma sumn_take_merge t x i :
  is_part t ->
  sumn (take i.+1 (merge geq [:: x] t)) =
  maxn (sumn (take i.+1 t)) (x + sumn (take i t)).
Proof.
elim: t i => [i _| t0 t IHt i /andP [Hhead Hpart]] /=.
  by rewrite addn0 max0n.
move/(_ _ Hpart): IHt => /=.
set mrgx := fix mrgx (s : seq nat) := _; move mrgx before x => Hrec.
case: (leqP x t0) => [/maxn_idPl Hxt0 | /ltnW /maxn_idPr Hxt0];
  case: i => [|i]; rewrite /= ?take0 /= ?addn0 ?Hxt0 //.
- by rewrite Hrec [x + (t0 + _)]addnC -addnA -addn_maxr [_ + x]addnC.
- rewrite [x + (t0 + _)]addnC -addnA -addn_maxr [_ + x]addnC.
  congr (t0 + _); apply esym; apply/maxn_idPr.
  move: Hxt0 => /maxn_idPr/(leq_trans Hhead).
  elim: t i Hpart {Hhead Hrec t0} =>
     [i _ _| t0 t IHt [|i] /andP [Hhead Hpart] /= Ht0] //=.
  + by rewrite take0 !addn0.
  + rewrite [x + (t0 + _)]addnC -addnA leq_add2l addnC.
    exact: (IHt i Hpart (leq_trans Hhead Ht0)).
Qed.

Lemma merge_cons x s t :
  is_part (x :: s) -> is_part t ->
  merge geq (x :: s) t = merge geq [:: x] (merge geq s t).
Proof.
move=> Hxs Ht.
have Hs := is_part_consK Hxs.
have Hx : is_part [:: x] by rewrite /= lt0n (part_head_non0 Hxs).
rewrite (merge_sortedE Hxs Ht) (merge_sortedE Hx) ?merge_is_part //=.
apply (eq_sorted (leT := geq)) => //; try exact: sort_sorted.
by rewrite perm_sort perm_eq_sym perm_sort perm_cons perm_merge.
Qed.

Lemma partdomsh_merge1 n1 n2 x t1 t2 :
  is_part t1 -> is_part t2 ->
  partdomsh n1 n2 t1 t2 ->
  partdomsh n1 n2 (merge geq [:: x] t1) (merge geq [:: x] t2).
Proof.
move=> Ht1 Ht2 /partdomshP Hdom; apply/partdomshP => i.
case: i => [|i].
- by move/(_ 0): Hdom; rewrite /= !take0.
- rewrite !sumn_take_merge // !addn_maxr.
  rewrite ![_ + (x + _)]addnC -![x + _ + _]addnA ![sumn _ + _]addnC.
  by rewrite geq_max !leq_max ?leq_add2l !Hdom /= orbT.
Qed.

Lemma partdomsh_merge n1 n2 s t1 t2 :
  is_part s -> is_part t1 -> is_part t2 ->
  partdomsh n1 n2 t1 t2 ->
  partdomsh n1 n2 (merge geq s t1) (merge geq s t2).
Proof.
elim: s => [//| s0 s IHs] Hs0s Ht1 Ht2 Hdom.
have Hs := is_part_consK Hs0s.
rewrite !(merge_cons Hs0s) //.
apply partdomsh_merge1; try exact: merge_is_part.
exact: IHs.
Qed.

Lemma partdom_union_intpartl (s t1 t2 : intpart) :
  partdom t1 t2 -> partdom (union_intpart s t1) (union_intpart s t2).
Proof. exact: partdomsh_merge. Qed.

Lemma partdom_union_intpartr (s t1 t2 : intpart) :
  partdom t1 t2 -> partdom (union_intpart t1 s) (union_intpart t2 s).
Proof. rewrite !(union_intpartC _ s); exact: partdomsh_merge. Qed.

Lemma partdom_union_intpart (s1 s2 t1 t2 : intpart) :
  partdom s1 s2 -> partdom t1 t2 ->
  partdom (union_intpart s1 t1) (union_intpart s2 t2).
Proof.
move=> /partdom_union_intpartr-/(_ t1)/partdom_trans Hs Ht; apply: Hs.
by move: Ht => /partdom_union_intpartl; apply.
Qed.

Module IntPartNDom.

Require Import ordtype.

Definition intpartndom d := intpartn d.

Fact partdom_porder d : PartOrder.axiom (fun x y : intpartndom d => partdom x y).
Proof using.
split.
- exact: partdom_refl.
- by move=> x y /andP [Hxy Hyx]; apply val_inj => /=; apply: partdom_anti.
- exact: partdom_trans.
Qed.

Definition partdom_pordMixin d := PartOrder.Mixin (partdom_porder d).
Canonical partdom_pordType d :=
  Eval hnf in POrdType (intpartndom d) (partdom_pordMixin d).
Canonical intpartndom_finPOrdType d := [finPOrdType of intpartndom d].
Definition intpartndom_inhMixin d := Inhabited.Mixin (rowpartn d).
Canonical intpartndom_inhType d :=
  Eval hnf in InhType (intpartndom d) (intpartndom_inhMixin d).

Lemma partdomE d : @leqX_op (partdom_pordType d) = partdom.
Proof. by rewrite /leqX_op. Qed.

Lemma partdom_rowpartn d (sh : intpartn d) : partdom sh (rowpartn d).
Proof.
case: d sh => [|d] sh; first by rewrite /= !intpartn0.
rewrite /=; apply/partdomP => i.
case: i => [|i] /=; rewrite ?take0 ?addn0 //.
by rewrite -{2}(intpartn_sumn sh) -{2}(cat_take_drop i.+1 sh) sumn_cat leq_addr.
Qed.

Lemma colpartn_partdom d (sh : intpartn d) : partdom (colpartn d) sh.
Proof.
apply/partdomP => i; rewrite /=.
case: (ssrnat.ltnP i (size sh)) => Hi.
- rewrite !sumn_take !big_nat; apply leq_sum => j /= Hj.
  rewrite nth_nseq.
  have:= (leq_trans (ltn_trans Hj Hi) (size_part (intpartnP sh))).
  rewrite intpartn_sumn => ->.
  rewrite lt0n; apply nth_part_non0 => //.
  exact: ltn_trans Hj Hi.
- rewrite (take_oversize Hi) intpartn_sumn.
  rewrite -{2}(intpartn_sumn (colpartn d)) /=.
  by rewrite -{2}(cat_take_drop i (colpart d)) sumn_cat leq_addr.
Qed.

End IntPartNDom.

From mathcomp Require Import binomial finset.

(** * Shape of set partitions and integer partitions *)
Section SetPartitionShape.

Variable T : finType.
Implicit Types (A B X : {set T}) (P Q : {set {set T}}).

Lemma partition0P P : reflect (P = set0) (partition P set0).
Proof using.
apply (iffP and3P) => [[/eqP Hcov _ H0] | ->].
- case: (set_0Vmem P) => [// | [X HXP]].
  exfalso; suff HX : X = set0 by subst X; rewrite HXP in H0.
  by apply/eqP; rewrite -subset0; rewrite -Hcov (bigcup_max X).
- by split; rewrite ?inE // /trivIset /cover !big_set0 ?cards0.
Qed.

Lemma triv_part P X : X \in P -> partition P X -> P = [set X].
Proof using.
move=> HXP /and3P [/eqP Hcov /trivIsetP /(_ X _ HXP) H H0].
apply/setP => Y; rewrite inE; apply/idP/idP => [HYP | /eqP -> //].
rewrite eq_sym; move/(_ Y HYP): H => /contraR; apply.
have /set0Pn [y Hy] : Y != set0
  by apply/negP => /eqP HY; move: H0; rewrite -HY HYP.
apply/negP => /disjoint_setI0/setP/(_ y).
by rewrite !inE Hy -Hcov andbT => /bigcupP; apply; exists Y.
Qed.

Lemma count_set_of_card (p : pred nat) (P : {set {set T}}) :
  count p [seq #{x} | x <- enum P] = #|P :&: [set x | p #{x}]|.
Proof using.
rewrite cardE -size_filter /enum_mem -enumT /=.
rewrite filter_map size_map; congr size.
rewrite -filter_predI; apply eq_filter.
by move=> S; rewrite !inE andbC.
Qed.

Definition setpart_shape P := sort geq [seq #{X} | X <- enum P].

Lemma setpart_shapeP P D :
  partition P D -> is_part_of_n #|D| (setpart_shape P).
Proof using.
rewrite /setpart_shape => /and3P [/eqP Hcov Htriv Hnon0].
rewrite /is_part_of_n /= is_part_sortedE.
apply/and3P; split.
- by rewrite sumn_sort -sumnE big_map -big_enum -Hcov.
- by apply sort_sorted => m n.
- move: Hnon0; apply contra.
  rewrite mem_sort => /mapP [] x.
  by rewrite mem_enum => Hx /esym/cards0_eq <-.
Qed.

Lemma ex_subset_card B k :
 k <= #{B} -> exists2 A : {set T}, A \subset B & #{A} == k.
Proof using.
rewrite -bin_gt0 -(cards_draws B k) card_gt0 => /set0Pn [x].
rewrite inE => /andP [H1 H2]; by exists x.
Qed.

Lemma ex_setpart_shape (s : seq nat) (A : {set T}) :
  sumn s = #|A| -> 0 \notin s ->
  exists P : seq {set T},
    [/\ uniq P, partition [set X in P] A & [seq #{X} | X <- P] = s].
Proof using.
elim: s A => [| i s IHs] A /=.
  move=> /esym/cards0_eq -> _; exists [::]; split => //.
  apply/partition0P; apply/setP => x.
  by rewrite !inE in_nil.
rewrite inE eq_sym => Hi /norP [Bne0 /IHs{IHs} Hrec].
have: i <= #|A| by rewrite -Hi; apply: leq_addr.
move=> /ex_subset_card [B BsubA /eqP cardB]; subst i.
have /Hrec{Hrec} [P [Puniq]] : sumn s = #|A :\: B|.
  by rewrite cardsD (setIidPr BsubA) -Hi addKn.
move=> /and3P [/eqP covP trivP set0P] Ps; rewrite inE in set0P.
have BninP : B \notin P.
  move: Bne0; apply contra => BinP; rewrite cards_eq0.
  have : B \subset A :\: B.
    by rewrite -covP /cover; apply (bigcup_max B); rewrite // inE.
  rewrite setDE => /subsetIP [_].
  by rewrite -disjoints_subset -setI_eq0 setIid.
rewrite -lt0n card_gt0 in Bne0.
have Hcons : [set X in B :: P] = B |: [set X in P].
  by apply/setP => X; rewrite !inE.
exists (B :: P); split => /=; [|apply/and3P; split|].
- by rewrite Puniq BninP.
- rewrite Hcons /cover big_setU1 /= ?inE // -/(cover _) covP.
  by rewrite -{1}(setIidPr BsubA) setID.
- move: trivP; rewrite /trivIset Hcons.
  rewrite /cover !big_setU1 ?inE //= -/(cover _) => /eqP ->.
  rewrite covP cardsU (_ : B :&: (A :\: B) = set0) ?cards0 ?subn0 //.
  by rewrite setDE setIC -setIA [X in A :&: X]setIC setICr setI0.
- by rewrite !inE negb_or eq_sym Bne0.
- by rewrite Ps.
Qed.

Lemma ex_set_setpart_shape A (sh : intpartn #|A|) :
  exists2 P, partition P A & setpart_shape P = sh.
Proof using.
case: sh => sh.
rewrite /is_part_of_n /= is_part_sortedE => /andP [/eqP shsum /andP [shsort]].
move=> /(ex_setpart_shape shsum) [P [Puniq Ppart Psh]].
exists [set X in P]; first exact: Ppart.
apply (eq_sorted (leT := geq)) => //.
- exact: sort_sorted.
- rewrite /setpart_shape -Psh perm_sort; apply: perm_map.
  apply: (uniq_perm_eq (enum_uniq _) Puniq) => x.
  by rewrite mem_enum inE.
Qed.

Lemma setpart_shape_union P Q :
  [disjoint P & Q] ->
  setpart_shape (P :|: Q) = sort geq (setpart_shape P ++ setpart_shape Q).
Proof using.
rewrite /setpart_shape -setI_eq0 => /eqP disj.
apply/perm_sortP/perm_eqP => // Prd.
have count_sort l : count ^~ (sort geq l) =1 count ^~ l.
  by apply/perm_eqP; rewrite perm_sort perm_eq_refl.
rewrite count_cat !count_sort !count_set_of_card.
rewrite setIUl cardsU -[RHS]subn0; congr(_ - _).
apply/eqP; rewrite cards_eq0 -subset0 -disj.
by apply/subsetP => x; rewrite !inE => /andP [/andP [-> _] /andP [-> _]].
Qed.

End SetPartitionShape.

Lemma setpart_shape_inj
      (T1 T2 : finType) (f : T1 -> T2) (A : {set {set T1}}) :
  injective f -> setpart_shape [set f @: (x : {set T1}) | x in A] = setpart_shape A.
Proof using.
rewrite /setpart_shape /= => Hinj.
apply/perm_sortP/perm_eqP => // P.
rewrite !count_set_of_card -(card_imset _ (imset_inj Hinj)).
rewrite imsetI; last by move=> B C _ _; exact: imset_inj.
congr #{_}; apply/setP => S; rewrite !inE.
case: (boolP (S \in (imset _ _))) => //= /imsetP [U _ -> {S}].
rewrite (card_imset _ Hinj).
apply/idP/imsetP => [| [] V].
- by exists U; rewrite // inE.
- by rewrite inE => HP /(imset_inj Hinj) ->.
Qed.<|MERGE_RESOLUTION|>--- conflicted
+++ resolved
@@ -263,150 +263,6 @@
 
 (** * Integer Partitions *)
 (** ** Definitions and basic properties *)
-<<<<<<< HEAD
-Section Partition.
-
-  Implicit Type s : seq nat.
-
-  Fixpoint is_part sh :=
-    if sh is sh0 :: sh'
-    then (sh0 >= head 1 sh') && (is_part sh')
-    else true.
-
-  (** Partitions don't have 0 parts *)
-  Lemma part_head0F sh : head 1 sh == 0 -> is_part sh = false.
-  Proof.
-    elim: sh => [//= | sh0 sh IHsh] /= /eqP ->.
-    rewrite leqn0; by case (boolP (head 1 sh == 0)).
-  Qed.
-
-  Lemma part_head_non0 sh : is_part sh -> head 1 sh != 0.
-  Proof.
-    elim: sh => [//= | sh0 sh IHsh] /= /andP [] Head.
-    move/IHsh; apply: contraLR; rewrite !negbK => /eqP Hsh0.
-    by move: Head; rewrite Hsh0 leqn0.
-  Qed.
-
-  Lemma nth_part_non0 sh i : is_part sh -> i < size sh -> nth 0 sh i != 0.
-  Proof.
-    elim: i sh => [//= | i IHi] [//=| s0 s].
-      by move=> /part_head_non0.
-    move=> /= /andP [] _.
-    exact: IHi.
-  Qed.
-
-  (** Three equivalent definitions *)
-  Lemma is_partP sh :
-    reflect (last 1 sh != 0 /\ forall i, (nth 0 sh i) >= nth 0 sh i.+1) (is_part sh).
-  Proof.
-    apply: (iffP idP).
-    - elim: sh => [ //= | sh0 sh IHsh] /= /andP [] Hhead Hpart.
-      move/(_ Hpart) : IHsh => [] Hlast Hi.
-      split; first by case: sh Hhead Hpart Hlast Hi => [/= | sh1 sh //=]; case sh0.
-      case => [|i] /=; first by move: Hhead; case sh.
-      exact (Hi i).
-    - elim: sh => [ //= | sh0 sh IHsh] /= [] Hlast Hpart.
-      apply/andP; split.
-      * move: Hlast; move/(_ 0) : Hpart => /=; case sh => //=.
-        by rewrite /head ltn_neqAle eq_sym => -> ->.
-      * apply: IHsh; split; last by move=> i; apply: (Hpart i.+1).
-        move: Hlast; by case sh.
-  Qed.
-
-  Lemma is_part_ijP sh :
-    reflect (last 1 sh != 0 /\ forall i j, i <= j -> (nth 0 sh i) >= nth 0 sh j) (is_part sh).
-  Proof.
-    apply: (iffP idP).
-    - move/is_partP => [] H0 H; split; first exact H0.
-      move=> i {H0} j /subnKC <-.
-      elim: (j - i) => [|n IHn] {j}; first by rewrite addn0.
-      rewrite addnS.
-      exact: (leq_trans (H _) IHn).
-    - move=> [] H0 H; apply/is_partP; split; first exact H0.
-      move=> {H0} i.
-      exact: H.
-  Qed.
-
-  Lemma is_part_sortedE sh :
-    (is_part sh) = (sorted geq sh) && (0 \notin sh).
-  Proof.
-    apply/idP/andP => [Hpart|].
-    - split.
-      + apply/sorted1P => i _.
-        by move: Hpart=> /is_partP [_]; apply.
-      + move: Hpart; elim: sh => [// | s0 sh IHsh] Hpart.
-        rewrite inE negb_or eq_sym.
-        have /= -> /= := (part_head_non0 Hpart).
-        by apply IHsh; move: Hpart => /andP [].
-    - move=> [/sorted1P Hsort Hnotin].
-      apply/is_partP; split => [| i].
-      + case: sh Hnotin {Hsort} => [// | s0 sh].
-        rewrite inE negb_or eq_sym => /andP [Hs0 Hnot] /=.
-        elim: sh s0 Hs0 Hnot => [// | s1 sh IHsh] s0 _.
-        rewrite inE negb_or eq_sym /= => /andP [].
-        exact: IHsh.
-      + case: (ltnP i.+1 (size sh)) => Hsz; first exact: Hsort.
-        by rewrite (nth_default _ Hsz).
-  Qed.
-
-  (** Sub-partitions *)
-
-  Lemma is_part_consK l0 sh : is_part (l0 :: sh) -> is_part sh.
-  Proof. by move=> /= /andP []. Qed.
-
-  Lemma is_part_behead sh : is_part sh -> is_part (behead sh).
-  Proof. case: sh => [//| l0 sh] /=; exact: is_part_consK. Qed.
-
-  Lemma is_part_rconsK sh sn : is_part (rcons sh sn) -> is_part sh.
-  Proof.
-    case: sn => [/= | sn].
-      move/is_partP => []; by rewrite last_rcons.
-    elim: sh => [//= | s0 sh IHsh].
-    rewrite rcons_cons /= => /andP [] Hhead /IHsh {IHsh} ->.
-    rewrite andbT; case: sh Hhead => [//= | s1 sh]; first exact: leq_ltn_trans.
-    by rewrite rcons_cons.
-  Qed.
-
-  (** TODO : write the reciprocal *)
-  Lemma is_in_part_le (sh : seq nat) r c j k :
-    is_part sh -> is_in_shape sh r c -> j <= r -> k <= c -> is_in_shape sh j k.
-  Proof.
-    rewrite /is_in_shape => /is_part_ijP [] _ Hpart Hcr /Hpart Hrj Hkc.
-    exact: leq_ltn_trans Hkc (leq_trans Hcr Hrj).
-  Qed.
-
-  (** Equality of partitons *)
-  Lemma part_eqP p q :
-    is_part p -> is_part q -> reflect (forall i, nth 0 p i = nth 0 q i) (p == q).
-  Proof.
-    move=> Hp Hq; apply last_non_0_eqP.
-    - by move: Hp => /is_partP [].
-    - by move: Hq => /is_partP [].
-  Qed.
-
-  (** Partitions and sumn *)
-  Lemma part0 sh : is_part sh -> sumn sh = 0 -> sh = [::].
-  Proof. move/part_head_non0; by case: sh => //= [] [|s0]. Qed.
-
-  Lemma size_part sh : is_part sh -> size sh <= sumn sh.
-  Proof.
-    elim: sh => [//= | s0 sh IHsh] /= /andP [] Hhead Hpart.
-    apply: (leq_ltn_trans (IHsh Hpart)).
-    rewrite -{1}[sumn sh]add0n ltn_add2r.
-    have /part_head_non0 /= : is_part (s0 :: sh) by rewrite /= Hhead Hpart.
-    by rewrite lt0n.
-  Qed.
-
-  Lemma part_sumn_rectangle (sh : seq nat) :
-    is_part sh -> sumn sh <= (head 0 sh) * (size sh).
-  Proof.
-    elim: sh => [//= | s0 s IHs] /= /andP [] Hhead /IHs {IHs} Hsum.
-    rewrite mulnS leq_add2l.
-    apply (leq_trans Hsum).
-    rewrite {Hsum} leq_mul2r.
-    by case: s Hhead => [//= | s1 s].
-  Qed.
-=======
 
 Implicit Type s : seq nat.
 
@@ -535,7 +391,6 @@
 have:= Habs; rewrite -(ltn_predK Habs) ltnS => /(Hq _ _).
 by rewrite nth_last /= -Hnth nth_default // leqn0 => /eqP ->.
 Qed.
-
 Lemma part_eqP p q :
   is_part p -> is_part q -> reflect (forall i, nth 0 p i = nth 0 q i) (p == q).
 Proof.
@@ -568,7 +423,6 @@
 rewrite {Hsum} leq_mul2r.
 by case: s Hhead => [//= | s1 s].
 Qed.
->>>>>>> 3174cb45
 
 
 (** Removing trailing zeroes *)
