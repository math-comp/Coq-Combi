--- conflicted
+++ resolved
@@ -130,16 +130,9 @@
   Proof.
     move /dominateP => [] Hsz Hlt.
     apply/dominateP; split => [|i Hi]; first by rewrite size_rcons; apply: leqW.
-<<<<<<< HEAD
-    have H := Hlt _ Hi; rewrite nth_rcons.
-    case: (ltnP i (size v)) => Hcomp //= {H}.
-    move: {Hsz Hlt Hcomp} (leq_trans Hsz Hcomp) => Hs.
-    have:= leq_ltn_trans Hs Hi; by rewrite ltnn.
-=======
     move/(_ _ Hi) : Hlt; rewrite nth_rcons.
     case (ltnP i (size v)) => //= /(leq_trans Hsz)/leq_ltn_trans/(_ Hi).
     by rewrite ltnn.
->>>>>>> 7c9cdaff
   Qed.
 
   Lemma dominate_rconsK u v l :
