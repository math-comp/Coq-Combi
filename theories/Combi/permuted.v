--- conflicted
+++ resolved
@@ -114,15 +114,10 @@
                               (all_permuted w) (mem_enum_permuted (s := w)).
 Canonical permuted_finType := [finType of permuted for type].
 Canonical permuted_subFinType := Eval hnf in [subFinType of permuted].
-<<<<<<< HEAD
-End FinType.
-
-=======
-
 Lemma permutedP (p : permuted) : perm_eq w p.
 Proof. by case: p. Qed.
 
 End FinType.
 
-Hint Resolve permutedP.
->>>>>>> b687667a
+
+Hint Resolve permutedP.