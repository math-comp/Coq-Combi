--- conflicted
+++ resolved
@@ -725,13 +725,8 @@
     rewrite /invbumped.
     elim: s => [_ //=|l0 s IHs] /= _ /is_row_cons [] Hhead Hrow.
     case (altP (s =P [::])) => [-> /=| Hnnil]; first by rewrite leqXnn.
-<<<<<<< HEAD
-    rewrite (head_any _ Z Hnnil).
+    rewrite (set_head_default Z _ Hnnil).
     case: (leqXP b (head (Z : Order.eqType T) s)) => [/= |_]; first by rewrite leqXnn.
-=======
-    rewrite (set_head_default Z _ Hnnil).
-    case (leqXP b (head (Z : Order.eqType T) s)) => [/= |_]; first by rewrite leqXnn.
->>>>>>> 7c9cdaff
     move: {IHs} (IHs Hnnil Hrow).
     case H : (invbumprow b s) => [r a] /= Hb.
     apply: (leqX_trans Hhead).
