(** * Combi.LRrule.freeSchur : free Schur functions *)
(******************************************************************************)
(*       Copyright (C) 2014 Florent Hivert <florent.hivert@lri.fr>            *)
(*                                                                            *)
(*  Distributed under the terms of the GNU General Public License (GPL)       *)
(*                                                                            *)
(*    This code is distributed in the hope that it will be useful,            *)
(*    but WITHOUT ANY WARRANTY; without even the implied warranty of          *)
(*    MERCHANTABILITY or FITNESS FOR A PARTICULAR PURPOSE.  See the GNU       *)
(*    General Public License for more details.                                *)
(*                                                                            *)
(*  The full text of the GPL is available at:                                 *)
(*                                                                            *)
(*                  http://www.gnu.org/licenses/                              *)
(******************************************************************************)
(** The main goal of this file is to lift the multiplication of Schur
multivariate polynomials to the non commutative setting.

- [commword n R w] == the commutative image of the word [w] as a multivariate
                      polynomial (of type [{mpoly R[n]}]).
- [homlang n d] == the type of homogenous langage over ['I_n.+1] of degre [d].
                      that is [{set d.-tuple 'I_n}].
- [polylang n R s] == the commutative image of the langage [s] where s is of
                      type [homlang n d].
- [catlang l1 l2] == the concatenation of homogeneous language: given
                      [s1] of degree [d1] and [s2] of degree [d2] return an
                      homogeneous language of degree [d1 + d2].
- [tabwordshape n sh] == the set of reading of tableaux over ['I_n.+1] of
                      shape [sh], where [sh] is of type [intpartn d]
- [freeSchur n t] == the set of words whose recording tableau over ['I_n.+1]
                      is [t], where [t] is of type [stdtabn]
- [tabword_of_tuple w] == the bijection freeSchur -> tabwordshape as stated
                      in Theorem [tabword_of_tuple_freeSchur]:

  [
    forall Q : stdtabn d,
      [set tabword_of_tuple x | x in freeSchur n0 Q] = tabwordshape n0 (shape_deg Q)
  ]

- [LRsupport Q1 Q2] == the set of standard Littlewood-Richardson Q-tableau in
                      the product of the free Schur function indexed by [Q1]
                      and [Q2]. The main result here is the free LR rule
                      [free_LR_rule]:

  [
      catlang (freeSchur Q1) (freeSchur Q2) = \bigcup_(Q in LRsupport) freeSchur Q.
  ]

- [hyper_stdtab sh] == the hyper standard tableau of shape sh as a [seq (seq nat)].
- [hyper_stdtabn sh] == the hyper standard tableau of shape sh as a
                         [stdtabn d] where sh is a [intpartn d].
- [LRtab_set Q1 Q2 Q] == the set of standard Littlewood-Richardson Q-tableau in
                      the product of the free Schur function indexed by [Q1]
                      and [Q2] of shape [Q].

- [LRtab_coeff Q1 Q2] == the Littlewood-Richardson coefficient defined as the cardinality of
                      [LRtab_set Q1 Q2 Q].



****************************************************************************)
Require Import mathcomp.ssreflect.ssreflect.
From mathcomp Require Import ssrfun ssrbool eqtype ssrnat seq fintype.
From mathcomp Require Import tuple finfun finset bigop ssralg.
From SsrMultinomials Require Import ssrcomplements poset freeg bigenough mpoly.

<<<<<<< HEAD
Require Import ssreflect ssrfun ssrbool eqtype ssrnat seq fintype.
Require Import tuple finfun finset bigop ssralg.
From SsrMultinomials Require Import ssrcomplements poset freeg bigenough mpoly.

Require Import tools ordtype partition Yamanouchi std tableau stdtab sympoly.
Require Import Schensted congr plactic stdplact Yam_plact Greene_inv shuffle.
=======
From Combi Require Import tools ordtype partition Yamanouchi std tableau stdtab sympoly.
From Combi Require Import Schensted congr plactic stdplact Yam_plact Greene_inv shuffle.
>>>>>>> 4d6839fe


Set Implicit Arguments.
Unset Strict Implicit.
Unset Printing Implicit Defensive.

Local Open Scope ring_scope.
Import GRing.Theory.

(** * Commutative image of an homogeneous langage *)
Section CommutativeImage.

Variable n : nat.
Variable R : comRingType.

Definition commword (w : seq 'I_n) : {mpoly R[n]} := \prod_(i <- w) 'X_i.

Lemma perm_eq_commword (u v : seq 'I_n) : perm_eq u v -> commword u = commword v.
Proof. exact: eq_big_perm. Qed.

Lemma commword_morph (u v : seq 'I_n) : commword (u ++ v) = (commword u) * (commword v).
Proof. by rewrite /commword big_cat. Qed.

Lemma commtuple_morph d1 d2 (u : d1.-tuple 'I_n) (v : d2.-tuple 'I_n) :
  commword (cat_tuple u v) = (commword u) * (commword v).
Proof. by rewrite commword_morph. Qed.

Definition homlang d := {set d.-tuple 'I_n}.

Definition polylang d (s : homlang d) := \sum_(w in s) commword w.

Definition catlang d1 d2 (s1 : homlang d1) (s2 : homlang d2) : homlang (d1 + d2) :=
 [set cat_tuple w1 w2 | w1 in s1, w2 in s2].

Lemma cat_tuple_inj d1 d2 (u x : d1.-tuple 'I_n) (v y : d2.-tuple 'I_n) :
  cat_tuple u v = cat_tuple x y -> (u, v) = (x, y).
Proof.
  rewrite /cat_tuple => [] [] /eqP.
  rewrite eqseq_cat; last by rewrite !size_tuple.
  by move=> /andP [] /eqP/val_inj -> /eqP/val_inj ->.
Qed.

Lemma catlangM d1 d2 (s1 : homlang d1) (s2 : homlang d2) :
  polylang s1 * polylang s2 = polylang (catlang s1 s2).
Proof.
  rewrite /polylang /catlang mulr_suml.
  rewrite (@eq_bigr _ _ _ _ _ _ _ (fun u => \sum_(v in s2) commword (cat_tuple u v)));
    last by move=> u _; rewrite mulr_sumr; apply: eq_bigr => t _; by rewrite commword_morph.
  rewrite pair_big /=.
  rewrite (@eq_bigr _ _ _ _ _ _ _ (fun p => commword (cat_tuple p.1 p.2)));
    last by move=> [u v].
  rewrite -(@big_imset _ _ _ _ _ (fun p => cat_tuple p.1 p.2) _ commword) /=;
    last by move=> [u v] [x y] /= _ _; apply: cat_tuple_inj.
  apply: eq_bigl => w.
  apply/idP/idP.
  - move/imsetP => [] [u v] /=; rewrite unfold_in /= => /andP [] Hu Hv ->.
    exact: mem_imset2.
  - move/imset2P => [] u v Hu Hv -> {w}.
    apply/imsetP; exists (u, v) => //=; by rewrite unfold_in /= Hu Hv.
Qed.

End CommutativeImage.


Section TableauReading.

Variable A : inhOrdType.

Definition tabsh_reading_RS (sh : seq nat) (w : seq A) :=
  (to_word (RS w) == w) && (shape (RS (w)) == sh).

Lemma tabsh_reading_RSP (sh : seq nat) (w : seq A) :
  reflect
    (exists tab, [/\ is_tableau tab, shape tab = sh & to_word tab = w])
    (tabsh_reading_RS sh w).
Proof.
  apply (iffP idP).
  - move=> /andP [] /eqP HRS /eqP Hsh.
    exists (RS w); split => //; exact: is_tableau_RS.
  - move=> [] tab [] Htab Hsh Hw; apply/andP.
    have:= RS_tabE Htab; rewrite Hw => ->.
    by rewrite Hw Hsh.
Qed.

Lemma tabsh_reading_RSE sh :
  tabsh_reading sh =1 tabsh_reading_RS sh.
Proof.
  move=> w.
  apply/idP/idP.
  - by move /tabsh_readingP/tabsh_reading_RSP.
  - by move /tabsh_reading_RSP/tabsh_readingP.
Qed.

End TableauReading.


(** * Free Schur function : lifting Schur function is the free algebra *)
Section FreeSchur.

Variable R : comRingType.

Variable n0 : nat.
Local Notation n := (n0.+1).
Local Notation Schur sh := (Schur n0 R sh).
Local Notation homlang d := (homlang n d).

Section Degree.

Variable d : nat.

(* set of tableaux words on 'I_n of a given shape *)
Definition tabwordshape (sh : intpartn d) : homlang d :=
  [set t : d.-tuple 'I_n | tabsh_reading sh t ].
(* set of tableaux words on 'I_n of a given Q-symbol *)
Definition freeSchur (Q : stdtabn d) : homlang d  :=
  [set t : d.-tuple 'I_n | (RStabmap t).2 == Q].

Lemma freeSchurP Q (t : d.-tuple 'I_n) : t \in freeSchur Q = (val t \in langQ Q).
Proof. by rewrite /freeSchur /langQ !inE /=. Qed.

Lemma size_RS_tuple (t : d.-tuple 'I_n) : size (to_word (RS t)) == d.
Proof. by rewrite size_to_word -{2}(size_tuple t) size_RS. Qed.

(* Bijection freeSchur -> tabwordshape *)
Definition tabword_of_tuple (t : d.-tuple 'I_n) : d.-tuple 'I_n := Tuple (size_RS_tuple t).

Lemma perm_eq_tabword_of_tuple (t : d.-tuple 'I_n) : perm_eq t (tabword_of_tuple t).
Proof. rewrite /tabword_of_tuple /=; exact: perm_eq_RS. Qed.

Lemma tabword_of_tuple_freeSchur_inj (Q : stdtabn d) :
  {in (freeSchur Q) &, injective tabword_of_tuple}.
Proof.
  move=> /= u v.
  rewrite /freeSchur !inE => /eqP Hu /eqP Hv /(congr1 (@tval _ _)) /= H.
  case: (bijRStab [inhOrdType of 'I_n]) => RSinv HK _.
  apply: val_inj; rewrite -[val u]HK -[val v]HK; congr (RSinv _).
  rewrite {RSinv HK} /RStab /=. apply: pqpair_inj => /=.
  have:= (is_tableau_RS u). have:= is_tableau_RS v.
  move: Hu Hv H; rewrite -!RStabmapE /RStabmap.
  case: RSmap => [pu qu] /= ->; case: RSmap => [pv qv] /= -> Heq Hv Hu.
  by rewrite -(RS_tabE Hu) -(RS_tabE Hv) Heq.
Qed.

Lemma tabword_of_tuple_freeSchur (Q : stdtabn d) :
  [set tabword_of_tuple x | x in freeSchur Q] = tabwordshape (shape_deg Q).
Proof.
  rewrite /freeSchur /tabwordshape /tabword_of_tuple.
  apply/setP/subset_eqP/andP; split; apply/subsetP => w;
    rewrite !inE tabsh_reading_RSE /tabsh_reading_RS.
  - move/imsetP => [] t; rewrite inE => /eqP HQ /(congr1 val) /= ->.
    rewrite (RS_tabE (is_tableau_RS t)) eq_refl /= {w}.
    by rewrite -HQ -!RStabmapE shape_RStabmapE.
  - move/andP => [] /eqP Hw /eqP Hsh; apply/imsetP.
    have Hpair : is_RStabpair (RS w, val Q).
      by rewrite /is_RStabpair is_tableau_RS stdtabnP Hsh eq_refl.
    have Hpr : is_RSpair (RS w, yam_of_stdtab Q).
      have:= Hpair; rewrite /is_RStabpair /= => /andP [] -> /=.
      move=> /andP [] /yam_of_stdtabP -> /= /eqP ->.
      by rewrite shape_yam_of_stdtab.
    pose imw := (RStabinv (RSTabPair Hpair)).
    have Hsz : size (imw) == d.
      rewrite /imw /RStabinv /= -size_RS -RSmapE.
      rewrite (RSmapinv2K Hpr) /=.
      by rewrite size_RS size_tuple.
    exists (Tuple Hsz).
    + rewrite inE /= /imw.
      by have/(congr1 val) := RStabinvK (RSTabPair Hpair) => /= ->.
    + apply: val_inj => /=.
      rewrite /imw /RStabinv /= -Hw /=.
      congr (to_word _).
      by rewrite Hw -[RS (RSmapinv _ _)]RSmapE RSmapinv2K.
Qed.

End Degree.

(** ** Noncommutative lifting of Schur *)
Lemma SchurE d (Q : stdtabn d) :
  Schur (shape_deg Q) = polylang R (tabwordshape (shape_deg Q)).
Proof.
  rewrite Schur_tabsh_readingE /polylang /commword; apply eq_bigl => i /=.
  by rewrite inE.
Qed.

(** ** Commutative immage of freeSchur *)
Lemma Schur_freeSchurE d (Q : stdtabn d) :
  Schur (shape_deg Q) = polylang R (freeSchur Q).
Proof.
  rewrite SchurE -tabword_of_tuple_freeSchur.
  rewrite /polylang (big_imset _ (@tabword_of_tuple_freeSchur_inj _ Q)) /=.
  apply: eq_bigr => t _; apply: perm_eq_commword.
  rewrite perm_eq_sym; exact: perm_eq_RS.
Qed.


(** * The free Littlewood-Richardson rule *)
Section FreeLRrule.

Variables (d1 d2 : nat).
Variables (Q1 : stdtabn d1) (Q2 : stdtabn d2).

Definition LRsupport :=
  [set Q : stdtabn (d1 + d2) | pred_LRtriple_fast Q1 Q2 Q ].

Lemma free_LR_rule :
  catlang (freeSchur Q1) (freeSchur Q2) = \bigcup_(Q in LRsupport) freeSchur Q.
Proof.
  rewrite /catlang.
  apply/setP/subset_eqP/andP; split; apply/subsetP=> t.
  - move/imset2P => [] w1 w2.
    rewrite !freeSchurP /= => Hw1 Hw2 ->.
    have:= conj Hw1 Hw2.
    rewrite LRtriple_cat_equiv // => [] [] H1 H2 [] Q [] Htriple /= Hcat.
    have:= is_stdtab_of_n_LRtriple (stdtabnP Q1) (stdtabnP Q2) Htriple.
    rewrite !size_tab_stdtabn => HQ.
    apply/bigcupP; exists (StdtabN HQ).
      rewrite /LRsupport inE -LRtriple_fastE //.
      apply/LRtripleP => //; exact: Htriple.
    by rewrite freeSchurP.
  - move/bigcupP => [] Q; rewrite /LRsupport freeSchurP inE => Htriple /= Ht.
    have Hsz1 : size (take d1 t) == d1.
      by rewrite size_take_leq size_tuple leq_addr.
    pose t1 := Tuple Hsz1.
    have Hsz2 : size (drop d1 t) == d2.
      by rewrite size_drop size_tuple addKn.
    pose t2 := Tuple Hsz2.
    have Hcat : t = cat_tuple t1 t2.
      apply: val_inj => /=; by rewrite cat_take_drop.
    have : val t1 \in langQ Q1 /\ val t2 \in langQ Q2.
      rewrite LRtriple_cat_equiv // !size_tuple !size_tab_stdtabn //; split; try by [].
      exists Q; split.
      + apply/LRtripleP => //; by rewrite LRtriple_fastE.
      + by rewrite /= cat_take_drop.
    move=> [] /= Ht1 Ht2.
    apply/imset2P; apply: (Imset2spec (x1 := t1) (x2 := t2)).
    + by rewrite freeSchurP.
    + by rewrite freeSchurP.
    + apply: val_inj; by rewrite /= cat_take_drop.
Qed.

(** Passing to commutative image in the free LR rule *)
Theorem LR_rule_tab :
  Schur (shape_deg Q1) * Schur (shape_deg Q2) = \sum_(Q in LRsupport) (Schur (shape_deg Q)).
Proof.
  rewrite !Schur_freeSchurE catlangM free_LR_rule.
  rewrite -cover_imset /polylang.
  rewrite big_trivIset /=; first last.
    apply/trivIsetP => S1 S2.
    move => /imsetP [] T1; rewrite inE => HT1 -> {S1}.
    move => /imsetP [] T2; rewrite inE => HT2 -> {S2}.
    rewrite /freeSchur => Hdiff.
    rewrite /disjoint; apply/pred0P => w /=.
    rewrite !inE; apply: negbTE; move: Hdiff; apply: contra.
    by move=> /andP [] /eqP -> /eqP ->.

  rewrite (@eq_bigr _ _ _ _ _ _ _ (fun Q => polylang R (freeSchur Q))) /=;
    last by move=> w _; apply: Schur_freeSchurE.

  rewrite (big_setID [set set0]) /=.
  rewrite [X in X + _](_ : _ = 0) ?add0r; first last.
    rewrite (eq_bigr (fun=> 0)); first by rewrite sumr_const mul0rn.
    move=> i; rewrite inE => /andP [] _; rewrite inE => /eqP ->.
    by rewrite /polylang big_set0.

  rewrite (big_setID [set x | freeSchur x == set0]) /=.
  rewrite [X in X + _](_ : _ = 0) ?add0r; first last.
    rewrite (eq_bigr (fun=> 0)); first by rewrite sumr_const mul0rn.
    move=> i; rewrite inE => /andP [] _; rewrite inE => /eqP ->.
    by rewrite /polylang big_set0.

  rewrite -big_imset /=; first last.
    move=> T1 T2 /=.
    rewrite inE => /andP []; rewrite inE => /set0Pn [] x1 Hx1 _ _.
    move: Hx1; rewrite /freeSchur inE => /eqP Hx1.
    rewrite -setP => /(_ x1); rewrite !inE Hx1.
    rewrite eq_refl => /esym/eqP; exact: val_inj.

  apply: eq_bigl => s; rewrite !inE.
  apply/idP/idP.
  + move=> /andP [] Hn0 /imsetP [] Q HQ Hs; subst s.
    by rewrite mem_imset //= inE HQ inE Hn0.
  + move/imsetP => [] Q; rewrite 2!inE => /andP [] H1 H2 ->.
    by rewrite H1 /= mem_imset.
Qed.

End FreeLRrule.

Definition hyper_stdtab sh := RS (std (hyper_yam sh)).
Lemma hyper_stdtabP sh : is_stdtab (hyper_stdtab sh).
Proof. by rewrite /hyper_stdtab /= RSstdE std_is_std. Qed.

Lemma hyper_stdtabnP d (P : intpartn d) : is_stdtab_of_n d (hyper_stdtab P).
Proof.
  rewrite /is_stdtab_of_n /= hyper_stdtabP /= size_RS.
  rewrite size_std -evalseq_eq_size (evalseq_hyper_yam (intpartnP P)).
  by rewrite intpartn_sumn.
Qed.
Definition hyper_stdtabn d (P : intpartn d) := StdtabN (hyper_stdtabnP P).

Lemma shape_hyper_stdtabnP d (P : intpartn d) : shape (hyper_stdtabn P) = P.
Proof.
  rewrite shape_RS_std (shape_RS_yam (hyper_yamP (intpartnP P))).
  by rewrite (evalseq_hyper_yam (intpartnP P)).
Qed.
Lemma shaped_hyper_stdtabnP d (P : intpartn d) : shape_deg (hyper_stdtabn P) = P.
Proof. apply: val_inj => /=; exact: shape_hyper_stdtabnP. Qed.

Section Coeffs.

Variables d1 d2 : nat.
Variables (P1 : intpartn d1) (P2 : intpartn d2).

Definition LRtab_set (P : intpartn (d1 + d2)) :=
  [set Q in (LRsupport (hyper_stdtabn P1) (hyper_stdtabn P2)) | (shape Q == P)].
Definition LRtab_coeff (P : intpartn (d1 + d2)) := #|LRtab_set P|.


Theorem LRtab_coeffP :
  Schur P1 * Schur P2 = \sum_P (Schur P) *+ LRtab_coeff P.
Proof.
  rewrite /LRtab_coeff /LRtab_set.
  have:= LR_rule_tab (hyper_stdtabn P1) (hyper_stdtabn P2).
  rewrite !shaped_hyper_stdtabnP => ->.
  move : (LRsupport _ _) => LR.
  rewrite (partition_big (@shape_deg (d1 + d2)) predT) //=.
  apply: eq_bigr => P _.
  rewrite (eq_bigr (fun i => (Schur P))); last by move=> T /andP [] _ /eqP ->.
  rewrite sumr_const; congr (_ *+ _).
  apply: eq_card => i /=; by rewrite unfold_in inE.
Qed.

Lemma size_RSmapinv2_yam d (Typ : inhOrdType) (tab : seq (seq Typ)) (T : stdtabn d) :
  size (RSmapinv2 (tab, yam_of_stdtab T)) = d.
Proof.
  rewrite -{2}(size_tab_stdtabn T) -size_yam_of_stdtab // /RSmapinv2 /=.
  elim: (yam_of_stdtab _) tab => [//= | w0 w /= IHw] tab.
  case: (invinstabnrow _ _) => [tr lr].
  by rewrite size_rcons IHw.
Qed.


(** ** Dependency with the choice of the Q-Tableau *)
Section Bij_LRsupport.

Section ChangeUT.

Variable (U1 T1 : stdtabn d1) (U2 T2 : stdtabn d2).
Hypothesis Hsh1 : shape U1 = shape T1.
Hypothesis Hsh2 : shape U2 = shape T2.

Section TakeDrop.

Variable T : inhOrdType.

Lemma RStabE (w : seq T) : (RStab w).1 = (RS w).
Proof. by rewrite RStabmapE. Qed.

Definition changeUT T1 T2 (w : seq T) : seq T :=
  (RSmapinv2 (RS (take d1 w), yam_of_stdtab T1)) ++
  (RSmapinv2 (RS (drop d1 w), yam_of_stdtab T2)).

Variable w : seq T.
Hypothesis Htake : shape (RS (take d1 w)) = shape U1.
Hypothesis Hdrop : shape (RS (drop d1 w)) = shape U2.

Lemma changeUtakeP : is_RStabpair (RS (take d1 w), val U1).
Proof. by rewrite /is_RStabpair is_tableau_RS Htake /= eq_refl andbT. Qed.
Lemma changeUdropP : is_RStabpair (RS (drop d1 w), val U2).
Proof. by rewrite /is_RStabpair is_tableau_RS Hdrop /= eq_refl andbT. Qed.
Lemma changeTtakeP : is_RStabpair (RS (take d1 w), val T1).
Proof. by rewrite /is_RStabpair is_tableau_RS Htake /= Hsh1 eq_refl andbT. Qed.
Lemma changeTdropP : is_RStabpair (RS (drop d1 w), val T2).
Proof. by rewrite /is_RStabpair is_tableau_RS Hdrop /= Hsh2 eq_refl andbT. Qed.

Lemma toDepRSPair (u : seq T) d (t : stdtabn d) (H : is_RStabpair (RS u, val t)) :
  RSmapinv2 (RS u, yam_of_stdtab t) = RStabinv (RSTabPair H).
Proof. by []. Qed.

Lemma plact_changeUT_take : take d1 (changeUT T1 T2 w) =Pl take d1 w.
Proof.
  rewrite /changeUT take_size_cat; last by rewrite /= size_RSmapinv2_yam.
  rewrite (toDepRSPair changeTtakeP).
  apply Sch_plact; apply/eqP.
  by rewrite -[LHS]RStabE RStabinvK //.
Qed.

Lemma plact_changeUT_drop : drop d1 (changeUT T1 T2 w) =Pl drop d1 w.
Proof.
  rewrite /changeUT drop_size_cat; last by rewrite /= size_RSmapinv2_yam.
  rewrite (toDepRSPair changeTdropP).
  apply Sch_plact; apply/eqP.
  by rewrite -[LHS]RStabE RStabinvK //.
Qed.

Lemma plact_changeUT : changeUT T1 T2 w =Pl w.
Proof.
  rewrite /changeUT -{3}(cat_take_drop d1 w).
  apply: plact_cat.
  - by have:= plact_changeUT_take; rewrite /changeUT take_size_cat // size_RSmapinv2_yam.
  - by have:= plact_changeUT_drop; rewrite /changeUT drop_size_cat // size_RSmapinv2_yam.
Qed.

End TakeDrop.

Lemma changeUTK (T : inhOrdType) (w : seq T) :
  (take d1 w) \in langQ U1 ->
  (drop d1 w) \in langQ U2 ->
  changeUT U1 U2 (changeUT T1 T2 w) = w.
Proof.
  rewrite !inE /= /changeUT => /eqP Htake /eqP Hdrop.
  rewrite ?take_size_cat ?drop_size_cat ?size_RSmapinv2_yam //.
  have Htk : shape (RS (take d1 w)) = shape U1.
     by rewrite -RStabmapE shape_RStabmapE Htake.
  have Hdp : shape (RS (drop d1 w)) = shape U2.
     by rewrite -RStabmapE shape_RStabmapE Hdrop.
  have -> : RS (RSmapinv2 (RS (take d1 w), yam_of_stdtab T1)) = RS (take d1 w).
    by rewrite (toDepRSPair (changeTtakeP _)) -RStabE RStabinvK /=.
  have -> : RS (RSmapinv2 (RS (drop d1 w), yam_of_stdtab T2)) = RS (drop d1 w).
    by rewrite (toDepRSPair (changeTdropP _)) -RStabE RStabinvK /=.
  rewrite -{3}(cat_take_drop d1 w); congr (_ ++ _).
  - move: Htake; rewrite /RStabmap /= -!RSmapE.
    case H : (RSmap (take d1 w)) => [Pt Qt] <- /=.
    rewrite stdtab_of_yamK -/((Pt, Qt).2) -H; last exact: is_yam_RSmap2.
    by rewrite RSmapK.
  - move: Hdrop; rewrite /RStabmap /= -!RSmapE.
    case H : (RSmap (drop d1 w)) => [Pt Qt] <- /=.
    rewrite stdtab_of_yamK -/((Pt, Qt).2) -H; last exact: is_yam_RSmap2.
    by rewrite RSmapK.
Qed.

Section DefBij.

Variable Q : stdtabn (d1 + d2).
Hypothesis HTriple : pred_LRtriple U1 U2 Q.
Let w := RSmapinv2 (yamtab (shape Q), yam_of_stdtab Q).

Lemma RSpairyamQ : is_RSpair (yamtab (shape Q), yam_of_stdtab Q).
Proof.
  rewrite /= yamtabP /=; last by apply: is_part_sht; exact: stdtabP.
  by rewrite yam_of_stdtabP //= shape_yam_of_stdtab // shape_yamtab.
Qed.

Definition fun_LRsupport :=
  (RStab (changeUT T1 T2 (RSmapinv2 (yamtab (shape Q), yam_of_stdtab Q)))).2.

Lemma bij_LRsupportP : is_stdtab_of_n (d1 + d2) fun_LRsupport.
Proof.
  rewrite /is_stdtab_of_n /= /fun_LRsupport.
  apply/andP; split; first exact: is_stdtab_RStabmap2.
  rewrite /size_tab /= -shape_RStabmapE RStabmapE -/(size_tab _) size_RS size_cat.
  by rewrite !size_RSmapinv2_yam.
Qed.
Definition bij_LRsupport := StdtabN bij_LRsupportP.

Lemma take_drop_langQ :
  ((take d1 w) \in langQ U1 /\ (drop d1 w) \in langQ U2).
Proof.
  have:= HTriple => /LRtripleP-/(_ (stdtabnP _) (stdtabnP _)) Htriple.
  have Hszw : size w = (d1 + d2)%N by rewrite /w size_RSmapinv2_yam.
  rewrite LRtriple_cat_equiv //; split.
  - rewrite size_take size_tab_stdtabn Hszw.
    case: d2 => [| n]; first by rewrite addn0 ltnn.
    by rewrite addnS ltnS leq_addr.
  - by rewrite size_drop size_tab_stdtabn Hszw addKn.
  - exists (val Q); split; first exact: Htriple.
    rewrite cat_take_drop /w inE /= /RStabmap RSmapinv2K; last exact: RSpairyamQ.
    by rewrite yam_of_stdtabK.
Qed.

Lemma shape_bij_LRsupport : shape bij_LRsupport = shape Q.
Proof.
  have:= take_drop_langQ; rewrite /= /fun_LRsupport /= -shape_RStabmapE RStabmapE.
  rewrite !inE => [] [] /eqP HU1 /eqP HU2.
  have -> : RS (changeUT T1 T2 w) = RS w.
    apply/eqP; rewrite -plactic_RS;
    by apply: plact_changeUT; rewrite -RStabmapE shape_RStabmapE ?HU1 ?HU2.
  rewrite /w -RSmapE shape_RSmap_eq /w RSmapinv2K; last exact: RSpairyamQ.
  by rewrite //= shape_yam_of_stdtab.
Qed.

Lemma shape_takeRS : shape (RS (take d1 w)) = shape U1.
Proof.
  have:= take_drop_langQ; rewrite -/w => /= [] [] Htake _.
  move: Htake; rewrite inE => /eqP <-.
  by rewrite -RStabmapE shape_RStabmapE.
Qed.

Lemma shape_dropRS : shape (RS (drop d1 w)) = shape U2.
Proof.
  have:= take_drop_langQ; rewrite -/w => /= [] [] _ Hdrop.
  move: Hdrop; rewrite inE => /eqP <-.
  by rewrite -RStabmapE shape_RStabmapE.
Qed.

Lemma predLR_bij_LRsupport : pred_LRtriple T1 T2 bij_LRsupport.
Proof.
  apply/LRtripleP => //=; rewrite /fun_LRsupport.
  have:= take_drop_langQ; rewrite -/w => /= [] [] Htake Hdrop.
  apply LRtriple_cat_langQ => //.
  - have Hpair := changeTtakeP shape_takeRS.
    rewrite (toDepRSPair Hpair) inE.
    by have/(congr1 (fun p => (val p).2)) := RStabinvK (RSTabPair Hpair) => /= ->.
  - have Hpair := changeTdropP shape_dropRS.
    rewrite (toDepRSPair Hpair) inE.
    by have/(congr1 (fun p => (val p).2)) := RStabinvK (RSTabPair Hpair) => /= ->.
Qed.

End DefBij.

Lemma card_LRtab_set_leq P :
  #|[set Q in (LRsupport U1 U2) | (shape Q == P)]| <=
  #|[set Q in (LRsupport T1 T2) | (shape Q == P)]|.
Proof.
  rewrite /LRsupport.
  have Hsimpl A B C :
      [set Q in (LRsupport A B) | (shape Q == C)] =
      [set Q : stdtabn (d1 + d2) | pred_LRtriple A B Q & (shape Q == C)].
    rewrite -setP => Q; rewrite /LRsupport 2!inE [RHS]inE.
    congr (_ && _); by rewrite LRtriple_fastE.
  rewrite !{}Hsimpl.
  rewrite -(card_in_imset (f := bij_LRsupport)).
  - apply subset_leqif_cards; apply/subsetP => Qres /imsetP [] Q.
    rewrite inE => /andP [] Hpred /eqP <- -> {Qres}.
    rewrite inE; apply/andP; split.
    + exact: predLR_bij_LRsupport.
    + by rewrite shape_bij_LRsupport.
  - move=> Q1 Q2; rewrite inE => /andP [] HQ1 /eqP HshQ1.
    rewrite inE => /andP [] HQ2 /eqP; rewrite -HshQ1 {HshQ1} => Heqsh.
    move=>/(congr1 (@val _ _ _)); rewrite /= /fun_LRsupport.
    set w1 := (X in changeUT _ _ X).
    set w2 := (X in _ = (RStab (changeUT _ _ X)).2) => Heq1.
    have : RS w1 = RS w2.
      rewrite -!RSmapE /w1 /w2 !RSmapinv2K; first last.
      - rewrite /is_RSpair yamtabP /=; last by apply: is_part_sht; exact: stdtabP.
        by rewrite yam_of_stdtabP //= shape_yamtab shape_yam_of_stdtab.
      - rewrite /is_RSpair yamtabP /=; last by apply: is_part_sht; exact: stdtabP.
        by rewrite yam_of_stdtabP //= shape_yamtab shape_yam_of_stdtab.
      - by rewrite /= Heqsh.
    have:= take_drop_langQ HQ1.
    have:= plact_changeUT (shape_takeRS HQ1) (shape_dropRS HQ1); rewrite -/w1.
    rewrite plactic_RS => /eqP <- [] HQ1take HQ1drop.
    have:= take_drop_langQ HQ2.
    have:= plact_changeUT (shape_takeRS HQ2) (shape_dropRS HQ2); rewrite -/w2.
    rewrite plactic_RS => /eqP <- [] HQ2take HQ2drop.
    rewrite -!RStabE => Heq2.
    have {Heq1 Heq2 HQ1take HQ1drop HQ2take HQ2drop} Heq : w1 = w2.
      rewrite -(changeUTK HQ1take HQ1drop) -(changeUTK HQ2take HQ2drop).
      congr changeUT.
      rewrite -(RStabK (changeUT T1 T2 w1)) -(RStabK (changeUT T1 T2 w2)).
      congr RStabinv.
      apply val_inj; move: Heq1 Heq2 => /=.
      case: (RStabmap (changeUT T1 T2 w1)) => A1 B1.
      by case: (RStabmap (changeUT T1 T2 w2)) => A2 B2 /= -> ->.
    apply val_inj.
    rewrite /= -(yam_of_stdtabK (stdtabnP Q1)) -(yam_of_stdtabK (stdtabnP Q2)).
    congr stdtab_of_yam.
    have:= RSmapinv2K (RSpairyamQ Q1); rewrite -/w1 Heq /w2.
    by rewrite (RSmapinv2K (RSpairyamQ Q2)) => [] [] _ ->.
Qed.

End ChangeUT.

Lemma card_LRtab_set_shapeE P (U1 T1 : stdtabn d1) (U2 T2 : stdtabn d2) :
  shape T1 = shape U1 -> shape T2 = shape U2 ->
  #|[set Q in (LRsupport U1 U2) | (shape Q == P)]| =
  #|[set Q in (LRsupport T1 T2) | (shape Q == P)]|.
Proof. move=> H1 H2; apply anti_leq; rewrite !card_LRtab_set_leq // H1 H2. Qed.

Lemma LRtab_coeff_shapeE (T1 : stdtabn d1) (T2 : stdtabn d2) P :
  shape T1 = P1 -> shape T2 = P2 ->
  LRtab_coeff P = #|[set Q in (LRsupport T1 T2) | (shape Q == P)]|.
Proof.
  rewrite /LRtab_coeff /LRtab_set => H1 H2.
  apply card_LRtab_set_shapeE; by rewrite shape_hyper_stdtabnP ?H1 ?H2.
Qed.

End Bij_LRsupport.

End Coeffs.

End FreeSchur.

(** ** Conjugating tableaux in the free LR rule *)
Section Conj.

Variables d1 d2 : nat.

Lemma LRsupport_conj (T1 : stdtabn d1) (T2 : stdtabn d2):
  LRsupport (conj_stdtabn T1) (conj_stdtabn T2) = (@conj_stdtabn _) @: (LRsupport T1 T2).
Proof.
  rewrite /LRsupport -setP => T; rewrite inE.
  apply/idP/idP.
  - rewrite -LRtriple_fastE; try exact: is_stdtab_conj => //; last exact: stdtabnP.
    move=> H.
    apply/imsetP; exists (conj_stdtabn T).
    + rewrite inE -LRtriple_fastE //.
      rewrite pred_LRtriple_conj // conj_tabK; first exact H.
      * exact: stdtabP.
      * apply val_inj; rewrite /= conj_tabK //; exact: stdtabP.
  - move => /imsetP [] U; rewrite inE -LRtriple_fastE //.
    rewrite pred_LRtriple_conj // => H -> {T}.
    rewrite -LRtriple_fastE; try exact: is_stdtab_conj.
    exact: H.
Qed.

Theorem LRtab_coeff_conj (P1 : intpartn d1) (P2 : intpartn d2) (P : intpartn (d1 + d2)) :
  LRtab_coeff P1 P2 P =
  LRtab_coeff (conj_intpartn P1) (conj_intpartn P2) (conj_intpartn P).
Proof.
  rewrite [RHS](LRtab_coeff_shapeE
                  (T1 := conj_stdtabn (hyper_stdtabn P1))
                  (T2 := conj_stdtabn (hyper_stdtabn P2))); first last.
    - by rewrite shape_conj_tab shape_hyper_stdtabnP.
    - by rewrite shape_conj_tab shape_hyper_stdtabnP.
  rewrite /LRtab_coeff /LRtab_set LRsupport_conj.
  have Hinj : injective (conj_stdtabn (n:=d1 + d2)).
    apply inv_inj => T; apply val_inj; rewrite /= conj_tabK //; exact: stdtabP.
  rewrite -(@card_imset _ _ (@conj_stdtabn _)) //.
  rewrite !setIdE imsetI; last by move=> a b /= _ _; exact: Hinj.
  congr (card (mem (_ :&: _))).
  rewrite -setP => T; rewrite !inE.
  apply/idP/idP.
  - move/imsetP => [] U; rewrite inE => /eqP HU -> /=.
    by rewrite shape_conj_tab HU.
  - move/eqP => H; apply/imsetP; exists (conj_stdtabn T).
    + by rewrite inE /= shape_conj_tab H /= conj_partK.
    + apply val_inj => //=; rewrite conj_tabK //; exact: stdtabP.
Qed.

End Conj.<|MERGE_RESOLUTION|>--- conflicted
+++ resolved
@@ -64,17 +64,8 @@
 From mathcomp Require Import tuple finfun finset bigop ssralg.
 From SsrMultinomials Require Import ssrcomplements poset freeg bigenough mpoly.
 
-<<<<<<< HEAD
-Require Import ssreflect ssrfun ssrbool eqtype ssrnat seq fintype.
-Require Import tuple finfun finset bigop ssralg.
-From SsrMultinomials Require Import ssrcomplements poset freeg bigenough mpoly.
-
-Require Import tools ordtype partition Yamanouchi std tableau stdtab sympoly.
-Require Import Schensted congr plactic stdplact Yam_plact Greene_inv shuffle.
-=======
 From Combi Require Import tools ordtype partition Yamanouchi std tableau stdtab sympoly.
 From Combi Require Import Schensted congr plactic stdplact Yam_plact Greene_inv shuffle.
->>>>>>> 4d6839fe
 
 
 Set Implicit Arguments.
