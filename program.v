(** * program.v : the probabilistic program finding a corner *)

Add Rec LoadPath "ALEA/src" as ALEA.
Add Rec LoadPath "../Combi/LRrule".

Require Import Misc Ccpo Qmeasure.
Set Implicit Arguments.
Local Open Scope O_scope.

Require Import ssreflect ssrfun ssrbool eqtype ssrnat seq choice fintype rat 
               finfun ssrnum ssralg ssrint bigop.
Local Open Scope ring_scope.
Require Import partition.
Require Import equerre.
Local Open Scope rat_scope.

(* Require Import equerre. *)

Section FindCorner.

Variable p : intpart.

Definition is_in_hook (i j:nat) (k l : nat) := 
     ((i == k) && (j < l < nth 0 p i))%N || ((j == l) && (i < k < haut p j))%N.

Lemma in_hook_part (i j:nat) (k l : nat) :
   is_in_part p i j -> is_in_hook i j k l -> is_in_part p k l.
Proof.
  rewrite /is_in_part /is_in_hook => Hj /orP [] /and3P [] /eqP <- // H1 H2.
  by rewrite ltnNge (haut_nth _ (intpartP p)) -ltnNge.
Save.

Definition hook_next_seq i j : seq (nat+nat) := 
    [seq (inl k) | k <- iota (i.+1) ((haut p j).-1 - i)]++
    [seq (inr k) | k <- iota (j.+1) ((nth O p i).-1 - j)].

(* Lemma size_hook : forall i j, size (hook_seq i j) == hook' i j. *)

Definition hook_next i j n : nat * nat := 
    match n with inl k => (k,j) | inr k => (i,k) end.

Definition hook_seq i j := [seq (hook_next i j n) | n <- hook_next_seq i j].

Lemma in_hook_seq (i j:nat) (k l : nat) :
   (k,l) \in (hook_seq i j) -> is_in_hook i j k l.
Proof.
  rewrite /hook_seq /is_in_hook => /mapP [] x.
  rewrite mem_cat => /orP [] /mapP [] u; rewrite mem_iota => Hu -> /= [] -> -> {x k l}.
  - rewrite eq_refl /=; apply/orP; right.
    move: Hu; case: (haut p j) => [|n] /=.
    + rewrite sub0n addn0 ltnS => /andP [] /leq_trans => H/H{H}.
      by rewrite ltnn.
    + rewrite addSn !ltnS.
      case: (leqP i n) => [Hi | /ltnW Hi].
      * by rewrite (subnKC Hi).
      * move: Hi; rewrite {1}/leq => /eqP ->.
        rewrite addn0 => /andP [] /leq_trans => H/H{H}.
      by rewrite ltnn.
  - rewrite eq_refl /=; apply/orP; left.
    move: Hu; case: (nth O p i) => [|n] /=.
    + rewrite sub0n addn0 ltnS => /andP [] /leq_trans => H/H{H}.
      by rewrite ltnn.
    + rewrite addSn !ltnS.
      case: (leqP j n) => [Hj | /ltnW Hj].
      * by rewrite (subnKC Hj).
      * move: Hj; rewrite {1}/leq => /eqP ->.
        rewrite addn0 => /andP [] /leq_trans => H/H{H}.
      by rewrite ltnn.
Save.

Lemma hook_seq_empty (i j:nat) : 
<<<<<<< HEAD
      is_in_part p i j -> (hook_seq i j == [::])%B -> (j == lindex p i)%B && is_out_corner p i.
admit.
=======
      is_in_part p i j -> (hook_seq i j == [::])%B -> (j == lend i)%B && is_out_corner p i.
Proof.
  rewrite /is_in_part => Hpart.
  rewrite /hook_seq => /eqP/nilP; rewrite /nilp size_map.
  rewrite /hook_next_seq size_cat !size_map.
  rewrite addn_eq0 !size_iota /lend => /andP [].
  rewrite /is_out_corner => Hhaut Hnth.
  apply/andP; split.
  - apply/eqP; apply anti_leq.
    rewrite {2}/leq Hnth andbT.
    by rewrite -ltnS (ltn_predK Hpart).
  - move: Hnth; rewrite subn_eq0 -ltnS (ltn_predK Hpart) => Hnth.
    have Hj : nth O p i = j.+1 by apply anti_leq; rewrite Hpart Hnth.
    move: Hhaut => {Hpart Hnth}; rewrite subn_eq0 Hj.
    case: p Hj => pp /=.
    elim: pp i j => [//= | p0 p' IHp'] /= i j /andP [] Hhead Hpart Hj.
    case: ltnP => //=.
    + rewrite -Hj => H1 H2.
      move: H2; rewrite -(haut_nth _ Hpart) Hj => /leq_trans; by apply.
    + case: i Hj => [| i]/= Hj Hp0 _.
      * case: p' Hhead Hpart {IHp'} => [| p1 p'] //=.
        subst p0; move: Hp0; by rewrite ltnn.
      * apply: (IHp' _ _ Hpart Hj) => {IHp'}.
        exfalso.
        move: Hpart => /is_part_ijP [] _ Hpart.
        have {Hpart} /Hpart : (0 <= i)%N by [].
        rewrite Hj => Habs.
        have:= leq_ltn_trans (leq_trans Hhead Hp0) Habs.
        case p' => //= p1 /= _.
        by rewrite ltnn.
>>>>>>> 22c52826
Save.

Lemma in_hook_seq_decr (i j:nat) (k l : nat) :
   (k,l) \in (hook_seq i j) -> (size (hook_seq k l) < size (hook_seq i j))%N.
admit.
Save.

Fixpoint choose_corner (m:nat) (i j : nat) : distr ((seq nat) * (seq nat)) := 
   if m is m'.+1 then
     let s := hook_next_seq i j in
     (if size s is p.+1 
     then Mlet (Uniform (unif_def (inl 0%N) s))
          (fun n => match n with inl k => 
               Mlet (choose_corner m' k j) (fun X => Munit (i::X.1,X.2))
                               | inr k => 
               Mlet (choose_corner m' i k) (fun X => Munit (X.1,j::X.2))
                    end)
     else Munit ([::i],[::j]))
   else Munit ([::i],[::j]).

Lemma choose_corner0_simpl i j : choose_corner 0 i j = Munit ([::i],[::j]).
trivial.
Save.

Lemma choose_corner_end_simpl m i j 
      : (size (hook_next_seq i j) == 0)%N -> choose_corner m i j = Munit ([::i],[::j]).
case m; rewrite //=.
move => N /eqP H.
rewrite H; trivial.
Save.

Lemma choose_corner_rec_simpl m i j : 
      forall (Hs : (size (hook_next_seq i j) != 0)%N), 
      choose_corner (m.+1) i j = Mlet (Uniform (mkunif (hook_next_seq i j) Hs))
          (fun n => match n with inl k => 
               Mlet (choose_corner m k j) (fun X => Munit (i::X.1,X.2))
                               | inr k => 
               Mlet (choose_corner m i k) (fun X => Munit (X.1,j::X.2))
                    end).
rewrite /=.
case (hook_next_seq i j) => //=.
Save.

Lemma choose_corner_inv m  : 
      forall i j, mu (choose_corner m i j) 
         (fun R => ((size R.1!=0)&&(size R.2!=0)&&(head 0 R.1==i)&&(head 0 R.2==j))%N%:Q)
      = 1.
elim m.
move => i j //=; rewrite 2!eq_refl //=.
move => n Hin i j.
case (boolP (size (hook_next_seq i j)== O)) => [H0|Hs].
rewrite choose_corner_end_simpl => //=.
by rewrite 2!eq_refl.
rewrite (choose_corner_rec_simpl n i j Hs).
rewrite Mlet_simpl.
rewrite mu_one_eq => //=.
move => [k|k] /=.
apply mu_bool_impl1 with (2:=Hin k j).
move => [A B] /=.
apply /implyP => /andP [H1 H2].
move:H1 => /andP [H3 _].
move:H3 => /andP [_ H3].
by rewrite H3 H2 eq_refl.
apply mu_bool_impl1 with (2:=Hin i k).
move => [A B] /=.
apply /implyP => /andP [H1 H2].
move:H1 => /andP [H3 H4].
move:H3 => /andP [H3 _].
by rewrite H3 H4 eq_refl.
Save.

Require Import path.

Definition is_trace (A B : seq nat) := 
      [&& (A != [::]), (B != [::]), is_out_corner p (last O A), 
          lindex p (last O A) == last O B, sorted ltn A & sorted ltn B].

Lemma is_trace_in_part (A B : seq nat) : is_trace A B ->
      forall a b, a \in A -> b \in B -> is_in_part p a b.
admit.
Save.

Lemma is_trace_tll (a:nat) (A B : seq nat) : A != [::] -> is_trace (a::A) B -> is_trace A B.
admit.
Save.

Lemma is_trace_tlr (b:nat) (A B : seq nat) : B != [::] -> is_trace A (b::B) -> is_trace A B.
admit.
Save.


Lemma fun_cons_simpll a A B : 
    (fun x : seq nat * seq nat => ((a :: x.1, x.2) == (a :: A, B))%:~R) ==
    (fun x : seq nat * seq nat => (x == (A, B))%:~R).
move => [X Y] /=.
rewrite /eq_op /=.
rewrite {1}/eq_op /=.
by rewrite eq_refl.
Save.

Lemma fun_cons_simplr a A B : 
    (fun x : seq nat * seq nat => ((x.1, a :: x.2) == (A, a :: B))%:~R) ==
    (fun x : seq nat * seq nat => (x == (A, B))%:~R).
move => [X Y] /=.
rewrite /eq_op /=.
rewrite {2}/eq_op /=.
by rewrite eq_refl.
Save.

Lemma choose_corner_decomp m a b (A B : seq nat) : 
      (size (hook_next_seq a b) != 0)%N -> is_trace (a::A) (b::B) ->
      mu (choose_corner m.+1 a b) (fun R => (R==(a::A,b::B))%:Q)
      = (mu (choose_corner m  a (head O B)) (fun R => (R==(a::A,B))%:Q) + 
        mu (choose_corner m  (head O A) b) (fun R => (R==(A,b::B))%:Q))
        / (size (hook_next_seq a b))%:Q.
move => Hs Ht.
have Hpp:=intpartP p.
rewrite (choose_corner_rec_simpl _ _ _ Hs) Mlet_simpl.
rewrite mu_uniform_sum /=.
congr (_ / _). 
rewrite /hook_next_seq.
rewrite big_cat /=.
rewrite !big_map /=.
rewrite GRing.addrC.
congr (_+_)%R.
+ case (boolP (size B == O)) => HB.
 - rewrite big1.
   apply esym.
   apply: (mu_bool_negb0 _ _ _ _ (choose_corner_inv m a (head O B))).
   move => [X Y] /=.
   apply /implyP => /andP [] /andP [] /andP [] _ SY _ _.
   move: SY; apply contra.
   by move => /eqP [] _ ->. 
   move => i _; rewrite fun_cons_simplr.
   apply: (mu_bool_negb0 _ _ _ _ (choose_corner_inv m a i)).
   move => [X Y] /=.
   apply /implyP => /andP [] /andP [] /andP [] _ SY _ _.
   move: SY; apply contra.
   by move => /eqP [] _ ->. 
  - rewrite (bigD1_seq (head O B) _ (iota_uniq _ _)) /=.
  rewrite -{1}(fun_cons_simplr b).
  rewrite -[RHS]GRing.addr0.
  congr (_+_)%R.
  apply: big1.
  move => i Hi.
  rewrite fun_cons_simplr.
  apply: (mu_bool_negb0 _ _ _ _ (choose_corner_inv m a i)).
  move => [X Y] /=.
  apply /implyP => /andP [] /andP [] /andP [] _ _ _ SH.
  move: Hi; apply contra.
  move => /eqP [_ H].
  rewrite -H.
  by rewrite eq_sym. 
  rewrite mem_iota.
  have:= Ht => /and5P [_ _ _ _] /andP [_ H4].
  apply /andP; split. 
  move: HB H4; rewrite /sorted.
  case B => [//|b0 B' /=].
  by move => _ /andP [].
  have Hh : (head O B \in b :: B).
  move: HB; case B => //=.
  move => n l _; by rewrite !inE eq_refl orbT.
  have := (is_trace_in_part _ _ Ht a (head O B) (mem_head _ _) Hh).
  rewrite /is_in_part addSn.
  move => Hlt.
  apply (leq_trans Hlt).
  apply leq_trans with ((nth O p a).-1).+1.
  by apply leqSpred => /=.
  rewrite ltnS.
  by rewrite -leq_subLR.
+ case (boolP (size A == O)) => HA.
  - rewrite big1.
   apply esym.
   apply: (mu_bool_negb0 _ _ _ _ (choose_corner_inv m (head O A) b)).
   move => [X Y] /=.
   apply /implyP => /andP [] /andP [] /andP [] SX _ _ _.
   move: SX; apply contra.
   move => /eqP [H1 _]; by rewrite H1. 
   move => i _; rewrite fun_cons_simpll.
   apply: (mu_bool_negb0 _ _ _ _ (choose_corner_inv m i b)).
   move => [X Y] /=.
   apply /implyP => /andP [] /andP [] /andP [] SX _ _ _.
   move: SX; apply contra.
   by move => /eqP [He _]; rewrite He. 
   - rewrite (bigD1_seq (head O A) _ (iota_uniq _ _)) /=.

rewrite -{1}(fun_cons_simpll a).
rewrite -[RHS]GRing.addr0.
congr (_+_)%R.
apply: big1.
move => i Hi.
rewrite fun_cons_simpll.
   apply: (mu_bool_negb0 _ _ _ _ (choose_corner_inv m i b)).
   move => [X Y] /=.
   apply /implyP => /andP [] /andP [] /andP [] _ _ Ha _.
   move: Hi; apply contra.
   move => /eqP [He _]; rewrite -He. 
by rewrite eq_sym. 
  rewrite mem_iota.
  have:= Ht => /and5P [H1 H2 H3 H4] /andP [H5 H6].
  apply /andP; split. 
  move: HA H5; rewrite /sorted.
  case A => [//|a0 A' /=].
  by move => _ /andP [].
  have Hh : (head O A \in a :: A).
  move: HA; case A => //=.
  move => n l _; by rewrite !inE eq_refl orbT.
  have := (is_trace_in_part _ _ Ht (head O A) b Hh (mem_head _ _)) => Hp.
  apply (@leq_trans (haut p b)). 
  rewrite -(haut_in_le (L:=p) (head O A) b _) //=.
  rewrite addSn.
  apply leq_trans with ((haut p b).-1).+1.
  by apply leqSpred => /=.
  rewrite ltnS.
  by rewrite -leq_subLR.
Save.




End FindCorner.<|MERGE_RESOLUTION|>--- conflicted
+++ resolved
@@ -69,16 +69,12 @@
 Save.
 
 Lemma hook_seq_empty (i j:nat) : 
-<<<<<<< HEAD
       is_in_part p i j -> (hook_seq i j == [::])%B -> (j == lindex p i)%B && is_out_corner p i.
-admit.
-=======
-      is_in_part p i j -> (hook_seq i j == [::])%B -> (j == lend i)%B && is_out_corner p i.
 Proof.
   rewrite /is_in_part => Hpart.
   rewrite /hook_seq => /eqP/nilP; rewrite /nilp size_map.
   rewrite /hook_next_seq size_cat !size_map.
-  rewrite addn_eq0 !size_iota /lend => /andP [].
+  rewrite addn_eq0 !size_iota /lindex => /andP [].
   rewrite /is_out_corner => Hhaut Hnth.
   apply/andP; split.
   - apply/eqP; apply anti_leq.
@@ -103,7 +99,6 @@
         have:= leq_ltn_trans (leq_trans Hhead Hp0) Habs.
         case p' => //= p1 /= _.
         by rewrite ltnn.
->>>>>>> 22c52826
 Save.
 
 Lemma in_hook_seq_decr (i j:nat) (k l : nat) :
