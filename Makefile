#############################################################################
##  v      #                   The Coq Proof Assistant                     ##
## <O___,, #                INRIA - CNRS - LIX - LRI - PPS                 ##
##   \VV/  #                                                               ##
##    //   #  Makefile automagically generated by coq_makefile V8.4pl5     ##
#############################################################################

#
# This Makefile was generated by the command line :
# coq_makefile -R theories Combi theories/**/*.v
#

.DEFAULT_GOAL := all

# 
# This Makefile may take arguments passed as environment variables:
# COQBIN to specify the directory where Coq binaries resides;
# ZDEBUG/COQDEBUG to specify debug flags for ocamlc&ocamlopt/coqc;
# DSTROOT to specify a prefix to install path.

# Here is a hack to make $(eval $(shell works:
define donewline


endef
includecmdwithout@ = $(eval $(subst @,$(donewline),$(shell { $(1) | tr -d '\r' | tr '\n' '@'; })))
$(call includecmdwithout@,$(COQBIN)coqtop -config)

##########################
#                        #
# Libraries definitions. #
#                        #
##########################

COQLIBS?= -R theories Combi -R 3rdparty/ALEA ALEA
COQDOCLIBS?=-R theories Combi -R 3rdparty/ALEA ALEA
COQEXTLIBS:=--external http://ssr.msr-inria.inria.fr/doc/mathcomp-1.5/ MathComp \
            --external http://ssr.msr-inria.inria.fr/doc/ssreflect-1.5/ Ssreflect

##########################
#                        #
# Variables definitions. #
#                        #
##########################


OPT?=
COQDEP?="$(COQBIN)coqdep" -c
COQFLAGS?=-q $(OPT) $(COQLIBS) $(OTHERFLAGS) $(COQ_XML)
COQCHKFLAGS?=-silent -o
COQDOCFLAGS?=-interpolate -utf8 --lib-subtitles --no-lib-name
COQC?="$(COQBIN)coqc"
GALLINA?="$(COQBIN)gallina"
COQDOC?="$(COQBIN)coqdoc"
COQCHK?="$(COQBIN)coqchk"

##################
#                #
# Install Paths. #
#                #
##################

ifdef USERINSTALL
XDG_DATA_HOME?="$(HOME)/.local/share"
COQLIBINSTALL=$(XDG_DATA_HOME)/coq
COQDOCINSTALL=$(XDG_DATA_HOME)/doc/coq
else
COQLIBINSTALL="${COQLIB}user-contrib"
COQDOCINSTALL="${DOCDIR}user-contrib"
endif

######################
#                    #
# Files dispatching. #
#                    #
######################

VFILES:= theories/Basic/combclass.v\
  theories/Basic/congr.v\
  theories/Basic/ordcast.v\
  theories/Basic/ordtype.v\
  theories/Combi/partition.v\
  theories/Combi/permuted.v\
  theories/Combi/shape.v\
  theories/Combi/skewtab.v\
  theories/Combi/stdtab.v\
  theories/Combi/std.v\
  theories/Combi/subseq.v\
  theories/Combi/tableau.v\
  theories/Combi/vectNK.v\
  theories/Combi/Yamanouchi.v\
  theories/SSRcomplements/bigallpairs.v\
  theories/SSRcomplements/rat_coerce.v\
  theories/SSRcomplements/sorted.v\
  theories/SSRcomplements/tools.v\
  theories/Erdos_Szekeres/Erdos_Szekeres.v\
  theories/HookFormula/Qmeasure.v\
  theories/HookFormula/RSident.v\
  theories/HookFormula/distr.v\
  theories/HookFormula/hook.v\
  theories/HookFormula/recyama.v\
  theories/MPoly/antisym.v\
  theories/MPoly/sympoly.v\
  theories/MPoly/Schur_basis.v\
  theories/LRrule/extract.v\
  theories/LRrule/Greene_inv.v\
  theories/LRrule/Greene.v\
  theories/LRrule/implem.v\
  theories/LRrule/plactic.v\
  theories/LRrule/Schensted.v\
  theories/LRrule/freeSchur.v\
  theories/LRrule/shuffle.v\
  theories/LRrule/stdplact.v\
  theories/LRrule/therule.v\
  theories/LRrule/Yam_plact.v\
<<<<<<< HEAD
  theories/Poset/poset.v
=======
  theories/SymGroup/symgroup.v\
  3rdparty/ALEA/Ccpo.v\
  3rdparty/ALEA/Misc.v\
>>>>>>> 66d37173

-include $(addsuffix .d,$(VFILES))
.SECONDARY: $(addsuffix .d,$(VFILES))

VOFILES:=$(VFILES:.v=.vo)
VOFILES1=$(patsubst theories/%,%,$(filter theories/%,$(VOFILES)))
GLOBFILES:=$(VFILES:.v=.glob)
VIFILES:=$(VFILES:.v=.vi)
GFILES:=$(VFILES:.v=.g)
HTMLFILES:=$(VFILES:.v=.html)
GHTMLFILES:=$(VFILES:.v=.g.html)
ifeq '$(HASNATDYNLINK)' 'true'
HASNATDYNLINK_OR_EMPTY := yes
else
HASNATDYNLINK_OR_EMPTY :=
endif

#######################################
#                                     #
# Definition of the toplevel targets. #
#                                     #
#######################################

all: $(VOFILES) 

spec: $(VIFILES)

gallina: $(GFILES)

html: $(GLOBFILES) $(VFILES)
	- mkdir -p html
	$(COQDOC) -toc $(COQDOCFLAGS) -html $(COQDOCLIBS) -d html $(COQEXTLIBS) $(VFILES)

gallinahtml: $(GLOBFILES) $(VFILES) depend.dot
	- mkdir -p html
	$(COQDOC) -toc $(COQDOCFLAGS) -html -g $(COQDOCLIBS) -d html $(COQEXTLIBS) $(VFILES)
	dot -Tpng -o html/depend.png -Tcmapx -o html/depend.map depend.dot
	dot -Tsvg -o html/depend.svg depend.dot
	rm -f html/index_lib.html
	mv html/index.html html/index_lib.html
	cat scripts/header.html html/depend.map scripts/footer.html > html/index.html


all.ps: $(VFILES)
	$(COQDOC) -toc $(COQDOCFLAGS) -ps $(COQDOCLIBS) -o $@ `$(COQDEP) -sort -suffix .v $^`

all-gal.ps: $(VFILES)
	$(COQDOC) -toc $(COQDOCFLAGS) -ps -g $(COQDOCLIBS) -o $@ `$(COQDEP) -sort -suffix .v $^`

all.pdf: $(VFILES)
	$(COQDOC) -toc $(COQDOCFLAGS) -pdf $(COQDOCLIBS) -o $@ `$(COQDEP) -sort -suffix .v $^`

all-gal.pdf: $(VFILES)
	$(COQDOC) -toc $(COQDOCFLAGS) -pdf -g $(COQDOCLIBS) -o $@ `$(COQDEP) -sort -suffix .v $^`

validate: $(VOFILES)
	$(COQCHK) $(COQCHKFLAGS) $(COQLIBS) $(notdir $(^:.vo=))

beautify: $(VFILES:=.beautified)
	for file in $^; do mv $${file%.beautified} $${file%beautified}old && mv $${file} $${file%.beautified}; done
	@echo 'Do not do "make clean" until you are sure that everything went well!'
	@echo 'If there were a problem, execute "for file in $$(find . -name \*.v.old -print); do mv $${file} $${file%.old}; done" in your shell/'

.PHONY: all opt byte archclean clean install userinstall depend html validate html gallinahtml

####################
#                  #
# Special targets. #
#                  #
####################

byte:
	$(MAKE) all "OPT:=-byte"

opt:
	$(MAKE) all "OPT:=-opt"

userinstall:
	+$(MAKE) USERINSTALL=true install

install:
	cd "theories"; for i in $(VOFILES1); do \
	 install -d "`dirname "$(DSTROOT)"$(COQLIBINSTALL)/Combi/$$i`"; \
	 install -m 0644 $$i "$(DSTROOT)"$(COQLIBINSTALL)/Combi/$$i; \
	done

install-doc:
	install -d "$(DSTROOT)"$(COQDOCINSTALL)/Combi/html
	for i in html/*; do \
	 install -m 0644 $$i "$(DSTROOT)"$(COQDOCINSTALL)/Combi/$$i;\
	done

clean:
	rm -f $(VOFILES) $(VIFILES) $(GFILES) $(VFILES:.v=.v.d) $(VFILES:=.beautified) $(VFILES:=.old)
	rm -f all.ps all-gal.ps all.pdf all-gal.pdf all.glob $(VFILES:.v=.glob) $(VFILES:.v=.tex) $(VFILES:.v=.g.tex) all-mli.tex
	- rm -rf depend depend.dot depend.pdf html scripts/ocamldot scripts/ocamldot.ml scripts/ocamldot.cmi scripts/ocamldot.cmo mlihtml

archclean:
	rm -f *.cmx *.o

printenv:
	@"$(COQBIN)coqtop" -config
	@echo 'CAMLC =	$(CAMLC)'
	@echo 'CAMLOPTC =	$(CAMLOPTC)'
	@echo 'PP =	$(PP)'
	@echo 'COQFLAGS =	$(COQFLAGS)'
	@echo 'COQLIBINSTALL =	$(COQLIBINSTALL)'
	@echo 'COQDOCINSTALL =	$(COQDOCINSTALL)'

###################
#                 #
# Implicit rules. #
#                 #
###################

%.vo %.glob: %.v
	$(COQC) $(COQDEBUG) $(COQFLAGS) $*

%.vi: %.v
	$(COQC) -i $(COQDEBUG) $(COQFLAGS) $*

%.g: %.v
	$(GALLINA) $<

%.tex: %.v
	$(COQDOC) $(COQDOCFLAGS) -latex $< -o $@

%.html: %.v %.glob
	$(COQDOC) $(COQDOCFLAGS) -html $< -o $@

%.g.tex: %.v
	$(COQDOC) $(COQDOCFLAGS) -latex -g $< -o $@

%.g.html: %.v %.glob
	$(COQDOC) $(COQDOCFLAGS)  -html -g $< -o $@

%.v.d: %.v
	$(COQDEP) -slash $(COQLIBS) "$<" > "$@" || ( RV=$$?; rm -f "$@"; exit $${RV} )

%.v.beautified:
	$(COQC) $(COQDEBUG) $(COQFLAGS) -beautify $*


#COQDEFS := --language=none -r '/^[[:space:]]*\(Axiom\|Theorem\|Class\|Instance\|Let\|Ltac\|Definition\|Lemma\|Record\|Remark\|Structure\|Fixpoint\|Fact\|Corollary\|Let\|Inductive\|Coinductive\|Notation\|Proposition\|Module[[:space:]]+Import\|Module\)[[:space:]]+\([[:alnum:]'\''_]+\)/\2/'
#TAGS: $(VFILES)
#	etags $(COQDEFS) $(VFILES)
TAGS: $(VFILES)
	coqtags $(VFILES)

depend.d: $(VFILES:.v=.v.d)
	rm -f depend
	cat $(VFILES:.v=.v.d) | sed -e 's/[^ ]*glob//g' | sed -e 's/[^ ]*beautified//g' > depend.d

scripts/ocamldot: scripts/ocamldot.mll
	ocamllex scripts/ocamldot.mll
	ocamlc -o $@ scripts/ocamldot.ml

depend.dot: depend.d scripts/ocamldot
	rm -f depend.dot
	scripts/ocamldot depend.d > depend.dot
	sed -i -e "s/Theories/Combi/g" -e "s/\//./g" depend.dot

depend.pdf: depend.dot
	rm -f depend.pdf
	dot -Tpdf depend.dot > depend.pdf<|MERGE_RESOLUTION|>--- conflicted
+++ resolved
@@ -113,13 +113,10 @@
   theories/LRrule/stdplact.v\
   theories/LRrule/therule.v\
   theories/LRrule/Yam_plact.v\
-<<<<<<< HEAD
   theories/Poset/poset.v
-=======
   theories/SymGroup/symgroup.v\
   3rdparty/ALEA/Ccpo.v\
   3rdparty/ALEA/Misc.v\
->>>>>>> 66d37173
 
 -include $(addsuffix .d,$(VFILES))
 .SECONDARY: $(addsuffix .d,$(VFILES))
