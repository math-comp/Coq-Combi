Add Rec LoadPath "../Combi/LRrule".

Require Import ssreflect ssrbool eqtype ssrnat seq .
Require Import bigop fintype Omega rat ssrint ssralg.
Require Import partition.
Import GRing.Theory.


Set Implicit Arguments.
Unset Strict Implicit.
Unset Printing Implicit Defensive.

Fixpoint haut (L : seq nat) j {struct L} : nat :=
 match L with
  |[::] => 0
  |b :: reste => if j<b then (haut reste j).+1 else 0
end.

Lemma haut_nth : forall L j, is_part L -> forall i, ( nth 0 L i <= j  <-> haut L j <= i).
elim => [|a L IH] j Hpart i; [rewrite nth_default //= |].
case: (leqP a j) => [Haj|Hja].
+ move /is_part_ijP : Hpart.
  case => _ Hdecroissance.
  move : (Hdecroissance 0 i). 
  simpl.
  move => H1.
  have: (nth 0 (a :: L) i <= j).
    by rewrite (@leq_trans a (nth 0 (a :: L) i) j (H1 _) Haj).
  move => H2.
  rewrite H2. 
  move : Haj.
  rewrite leqNgt.
  case (j<a); by simpl.
+ rewrite /=.
  case: i => [|i'].
  rewrite /=.
  rewrite leqNgt.
  move : Hja.
  by case (j<a) => [_|].
  rewrite /=.
  move : Hja.
  case (j<a); [|rewrite //=].
  apply conj.
  exact (IH j (is_part_tl Hpart) i') .
Qed.



Definition hook' (L : seq nat) i j := ((nth 0 L i)-j).-1 + ((haut L j)-i).-1.
Definition hook (L : seq nat) i j := (hook' L i j ).+1.
Definition lindex L i := (nth 0 L i).-1.

Definition F_deno (L : seq nat) := 
    \prod_(i < (length L)) ( \prod_(j < (nth 0 L i)) (hook L i j)).

Definition is_in_part L i j := j < nth 0 L i.

Lemma is_in_part_col L i j : is_part L -> is_in_part L i j -> i < size L.
rewrite  /is_in_part.
move => Hpart Hin_part.
case : ltnP => [rewrite //= |  Hi].
have : (nth 0 L i = 0) .
  rewrite nth_default //=.
move  => H.
by rewrite H in Hin_part.
Save.

Lemma in_empty : forall i j, is_in_part [::] i j = false.
move => i j.
rewrite /is_in_part nth_default //=.
Qed.



<<<<<<< HEAD
Lemma hook'0_out_corner L i j : is_part L -> is_in_part L i j -> hook' L i j = 0 
                                   -> is_out_corner L i /\ (j = (nth 0 L i).-1).
elim : L i.
+ move => i .
  by rewrite (in_empty i j).
+ move => a L IHL i Hpart Hin_part.
  rewrite  {1}/hook'.
  move /eqP.
  rewrite addn_eq0.
  move /andP.
  case.
  move => /eqP Hnth /eqP Hhaut.
(*
  move => a L IHL i Hpart Hin_part Hhook'.
  rewrite addn_eq0.
*)
admit.
Save.



=======
Lemma hook'0_out_corner L i j : is_part L -> is_in_part L i j -> hook' L i j == 0 
                                   -> is_out_corner L i && (j == (nth 0 L i).-1).
move => Hpart.
rewrite /is_in_part => Hin_part.
rewrite /hook' addn_eq0.
move /andP => [Hnth Hhaut].
apply /andP; split.
rewrite /is_out_corner. 
apply leq_trans with j.+1; last rewrite //=.
rewrite ltnS haut_nth //=.
by rewrite -subn_eq0 subnS.
rewrite eqn_leq.
apply /andP; split. 
rewrite -(leq_add2l 1).
apply leq_trans with (nth 0 L i).
trivial.
apply leqSpred.
rewrite -subn_eq0.
by rewrite -subn1 -subnAC subn1.
Qed.
>>>>>>> 396b78b4


Lemma out_corner_hook'0 L i : is_out_corner L i -> hook' L i (nth 0 L i).-1 = 0.
admit. Save.

Definition F L :=  ((((sumn L )`!)%:Q) / (F_deno L)%:Q)%Q. 

Definition F_decr L i := F (decr_nth L i).

Lemma F_decr_over_F L a : is_out_corner L a -> 
       (F_decr L a / F L =
        (sumn L)%:Q^-1 * (\prod_(0 <= i < a) (1 + (hook' L i (lindex L a))%:Q^-1))
             * (\prod_(0 <= j < lindex L a) (1 + (hook' L a j)%:Q^-1)))%Q.
admit. Save.
 
(* Lemma l4311 : F_deno [:: 4;2;1;1] = 448.
unfold F_deno.
rewrite !big_ord_recr !big_ord0.
simpl.
reflexivity.
Qed. *)

Fixpoint mange_nth  (L : seq nat) (n : nat) {struct L} : seq nat :=
  match L with
  | [::] => [::] 
  | x :: L' =>
     match n with
     | 0 => (x-1) :: L'
     | n'.+1 => x :: mange_nth L' n'
     end
  end.

Lemma hook_cons a L i j : is_part (a :: L) -> hook' ( a::L ) i.+1 j = hook' L i j.
Proof.
rewrite /hook' /= .
move =>  /andP  [] Hhead _.
case : (ltnP j a) => Hja.
- by rewrite subSS.
- case: L Hhead => [| b L'] //= Hhead.
  have := leq_trans Hhead Hja.
  rewrite leqNgt => /negbTE ->.
  by rewrite !sub0n .
Qed.


Lemma is_out_corner_cons a L i : is_out_corner L i <-> is_out_corner (a :: L) i.+1.
intuition. Qed.

Lemma ltppSS : forall m n , n<m-1 -> m = (m.-2).+2 .
case => [ltn0 //=|[ltn0 //=|m' //=]].
Save.

Lemma leq_succ : forall m n, (m.+1 <= n.+1) = (m <= n).
move => m n.
rewrite -addn1 -(addn1 n).
apply leq_add2r.
Save.

Lemma hook_mange_ligne (L : seq nat) (i j :nat) : (is_part L) -> is_out_corner L i 
      -> (i < size L) -> (j < nth 0 L i -1) -> 
            hook' L i j = (hook' (decr_nth L i) i j).+1.
elim :  L i => [//= | a l IHl] [|i'] /= Hpart Hcorn Hl1 Hj.
- rewrite {2}(ltppSS Hj) /hook' /nth  /=.
  have -> : (j<a).
    exact: (leq_trans Hj (leq_subr _ _)). 
  rewrite prednK -!subn1. 
  rewrite Hj.
  succn_to_add.
  rewrite addnA.
  congr addn.
  rewrite addnC.
  rewrite subnK.
    rewrite -!subnDA addnC //=.
  * by rewrite ltn_subRL addn0.
  * rewrite (leq_trans (n := j.+1)) //=.
- rewrite !hook_cons.
  apply IHl.
  * move : Hpart.
    move => /andP [] _ Hpartr //=.
  * rewrite (is_out_corner_cons a l i') //=.
  * move : Hl1.
    by rewrite leq_succ.
  * trivial.
  * rewrite /is_part.
admit.
admit.
Qed.






<|MERGE_RESOLUTION|>--- conflicted
+++ resolved
@@ -72,7 +72,7 @@
 
 
 
-<<<<<<< HEAD
+(*
 Lemma hook'0_out_corner L i j : is_part L -> is_in_part L i j -> hook' L i j = 0 
                                    -> is_out_corner L i /\ (j = (nth 0 L i).-1).
 elim : L i.
@@ -91,10 +91,8 @@
 *)
 admit.
 Save.
-
-
-
-=======
+*)
+
 Lemma hook'0_out_corner L i j : is_part L -> is_in_part L i j -> hook' L i j == 0 
                                    -> is_out_corner L i && (j == (nth 0 L i).-1).
 move => Hpart.
@@ -115,7 +113,6 @@
 rewrite -subn_eq0.
 by rewrite -subn1 -subnAC subn1.
 Qed.
->>>>>>> 396b78b4
 
 
 Lemma out_corner_hook'0 L i : is_out_corner L i -> hook' L i (nth 0 L i).-1 = 0.
