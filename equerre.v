Add Rec LoadPath "../Combi/LRrule".

Require Import ssreflect ssrbool eqtype ssrnat seq .
Require Import bigop fintype Omega rat ssrint ssralg.
Require Import partition.
Import GRing.Theory.


Set Implicit Arguments.
Unset Strict Implicit.
Unset Printing Implicit Defensive.

Fixpoint haut (L : seq nat) j {struct L} : nat :=
 match L with
  |[::] => 0
  |b :: reste => if j<b then (haut reste j).+1 else 0
end.

<<<<<<< HEAD
Lemma haut_nth : forall L j, is_part L ->
                 forall i, ( nth 0 L i <= j  <-> haut L j <= i).
=======
Lemma haut_nth : forall L j, is_part L -> forall i, (nth 0 L i <= j) = (haut L j <= i).
>>>>>>> 6ef1000b
elim => [|a L IH] j Hpart i; [rewrite nth_default //= |].
case: (leqP a j) => [Haj|Hja].
+ move /is_part_ijP : Hpart.
  case => _ Hdecroissance.
  move : (Hdecroissance 0 i). 
  simpl.
  move => H1.
  have: (nth 0 (a :: L) i <= j).
    by rewrite (@leq_trans a (nth 0 (a :: L) i) j (H1 _) Haj).
  move => H2.
  rewrite H2. 
  move : Haj.
  rewrite leqNgt.
  case (j<a); by simpl.
+ rewrite /=.
  case: i => [|i'].
  rewrite /=.
  rewrite leqNgt.
  move : Hja.
  by case (j<a) => [_|].
  rewrite /=.
  move : Hja.
  case (j<a); [|rewrite //=].
  apply conj.
  exact (IH j (is_part_tl Hpart) i') .
Qed.

Lemma haut_decr (L : seq nat) j1 j2 : is_part L -> j1 <= j2 -> haut L j2 <= haut L j1.
move => Hp Hle.
rewrite -(haut_nth _ Hp).
apply: (leq_trans _ Hle).
by rewrite (haut_nth j1 Hp).
Save.

Definition hook' (L : seq nat) i j := ((nth 0 L i)-j).-1 + ((haut L j)-i).-1.
Definition hook (L : seq nat) i j := (hook' L i j ).+1.
Definition lindex L i := (nth 0 L i).-1.

Definition F_deno (L : seq nat) := 
    \prod_(i < (length L)) ( \prod_(j < (nth 0 L i)) (hook L i j)).

Definition is_in_part L i j := j < nth 0 L i.

Lemma is_in_part_col L i j : is_part L -> is_in_part L i j -> i < size L.
rewrite  /is_in_part.
move => Hpart Hin_part.
case : ltnP => [rewrite //= |  Hi].
have : (nth 0 L i = 0) .
  rewrite nth_default //=.
move  => H.
by rewrite H in Hin_part.
Save.

Lemma in_empty : forall i j, is_in_part [::] i j = false.
move => i j.
rewrite /is_in_part nth_default //=.
Qed.



(*
Lemma hook'0_out_corner L i j : is_part L -> is_in_part L i j -> hook' L i j = 0 
                                   -> is_out_corner L i /\ (j = (nth 0 L i).-1).
elim : L i.
+ move => i .
  by rewrite (in_empty i j).
+ move => a L IHL i Hpart Hin_part.
  rewrite  {1}/hook'.
  move /eqP.
  rewrite addn_eq0.
  move /andP.
  case.
  move => /eqP Hnth /eqP Hhaut.
(*
  move => a L IHL i Hpart Hin_part Hhook'.
  rewrite addn_eq0.
*)
admit.
Save.
*)

Lemma hook'0_out_corner L i j : is_part L -> is_in_part L i j -> hook' L i j == 0 
                                   -> is_out_corner L i && (j == (nth 0 L i).-1).
move => Hpart.
rewrite /is_in_part => Hin_part.
rewrite /hook' addn_eq0.
move /andP => [Hnth Hhaut].
apply /andP; split.
rewrite /is_out_corner. 
apply leq_trans with j.+1; last rewrite //=.
rewrite ltnS haut_nth //=.
by rewrite -subn_eq0 subnS.
rewrite eqn_leq.
apply /andP; split. 
rewrite -(leq_add2l 1).
apply leq_trans with (nth 0 L i).
trivial.
apply leqSpred.
rewrite -subn_eq0.
by rewrite -subn1 -subnAC subn1.
Qed.

Lemma negb_simpl : forall b1 b2, ~~ b1= ~~ b2 -> b1=b2.
move => b1 b2; by case b1; case b2.
Save.

Lemma iff_eqb : forall (b1 b2:bool), (b1<->b2) -> b1=b2.
move => b1 b2; case b1; case b2 => //=; intuition.
discriminate H0.
trivial.
Save.

Lemma haut_in_le L i j : is_part L -> ((is_in_part L i j) = (i < haut L j)). 
rewrite /is_in_part; move => Hp.
apply negb_simpl.
rewrite -!leqNgt.
apply iff_eqb.
by rewrite haut_nth.
Save.

Lemma out_corner_hook'0 L i : is_out_corner L i -> hook' L i (nth 0 L i).-1 = 0.
admit. 
Save.



Definition F L :=  ((((sumn L )`!)%:Q) / (F_deno L)%:Q)%Q. 

Definition F_decr L i := F (decr_nth L i).

Lemma F_decr_over_F L a : is_out_corner L a -> 
       (F_decr L a / F L =
        (sumn L)%:Q^-1 * (\prod_(0 <= i < a) (1 + (hook' L i (lindex L a))%:Q^-1))
             * (\prod_(0 <= j < lindex L a) (1 + (hook' L a j)%:Q^-1)))%Q.
admit. Save.
 
(* Lemma l4311 : F_deno [:: 4;2;1;1] = 448.
unfold F_deno.
rewrite !big_ord_recr !big_ord0.
simpl.
reflexivity.
Qed. *)

Fixpoint mange_nth  (L : seq nat) (n : nat) {struct L} : seq nat :=
  match L with
  | [::] => [::] 
  | x :: L' =>
     match n with
     | 0 => (x-1) :: L'
     | n'.+1 => x :: mange_nth L' n'
     end
  end.

Lemma hook_cons a L i j : is_part (a :: L) -> hook' ( a::L ) i.+1 j = hook' L i j.
Proof.
rewrite /hook' /= .
move =>  /andP  [] Hhead _.
case : (ltnP j a) => Hja.
- by rewrite subSS.
- case: L Hhead => [| b L'] //= Hhead.
  have := leq_trans Hhead Hja.
  rewrite leqNgt => /negbTE ->.
  by rewrite !sub0n .
Qed.


Lemma is_out_corner_cons a L i : is_out_corner L i <-> is_out_corner (a :: L) i.+1.
intuition. Qed.

Lemma ltppSS : forall m n , n<m-1 -> m = (m.-2).+2 .
case => [ltn0 //=|[ltn0 //=|m' //=]].
Save.

Lemma leq_succ : forall m n, (m.+1 <= n.+1) = (m <= n).
move => m n.
rewrite -addn1 -(addn1 n).
apply leq_add2r.
Save.

Lemma hook_mange_ligne (L : seq nat) (i j :nat) : (is_part L) -> is_out_corner L i 
      -> (i < size L) -> (j < nth 0 L i -1) -> 
            hook' L i j = (hook' (decr_nth L i) i j).+1.
elim :  L i => [//= | a l IHl] [|i'] /= Hpart Hcorn Hl1 Hj.
- rewrite {2}(ltppSS Hj) /hook' /nth  /=.
  have -> : (j<a).
    exact: (leq_trans Hj (leq_subr _ _)). 
  rewrite prednK -!subn1. 
  rewrite Hj.
  succn_to_add.
  rewrite addnA.
  congr addn.
  rewrite addnC.
  rewrite subnK.
    rewrite -!subnDA addnC //=.
  * by rewrite ltn_subRL addn0.
  * rewrite (leq_trans (n := j.+1)) //=.
- rewrite !hook_cons.
  apply IHl.
  * move : Hpart.
    move => /andP [] _ Hpartr //=.
  * rewrite (is_out_corner_cons a l i') //=.
  * move : Hl1.
    by rewrite leq_succ.
  * trivial.
  * rewrite /is_part.
admit.
admit.
Qed.


Lemma hook'_decomp (L : intpart) (a b :nat) (o:nat) : 
     is_in_part L a b -> is_out_corner L o -> a <= o -> b <= lindex L o 
     -> hook' L a b = hook' L a  (lindex L o) + hook' L o b.
move => Hpart Hc Hl Hr; rewrite /hook'.
have Lpart : is_part L.
by apply intpartP.
have Hnao : (nth O L o <= nth O L a).
have :=(is_part_ijP L Lpart).
move => [_ H2].
by apply H2.
have Hnb : (haut L (lindex L o) <= haut L b).
by apply haut_decr.
have H : (haut L (lindex L o) = o).
rewrite /lindex.
set na:= nth 0 L a.
set hb:= haut L b.
set no:= nth 0 L o.
set ho:= haut L (no.-1).
admit.
admit.
Save.



<|MERGE_RESOLUTION|>--- conflicted
+++ resolved
@@ -16,12 +16,8 @@
   |b :: reste => if j<b then (haut reste j).+1 else 0
 end.
 
-<<<<<<< HEAD
-Lemma haut_nth : forall L j, is_part L ->
-                 forall i, ( nth 0 L i <= j  <-> haut L j <= i).
-=======
+
 Lemma haut_nth : forall L j, is_part L -> forall i, (nth 0 L i <= j) = (haut L j <= i).
->>>>>>> 6ef1000b
 elim => [|a L IH] j Hpart i; [rewrite nth_default //= |].
 case: (leqP a j) => [Haj|Hja].
 + move /is_part_ijP : Hpart.
