Require Import mathcomp.ssreflect.ssreflect.
From mathcomp Require Import ssrfun ssrbool eqtype ssrnat seq choice fintype div.
From mathcomp Require Import tuple finfun path bigop finset binomial.
From mathcomp Require Import fingroup perm automorphism action.

From Combi Require Import symgroup partition Greene tools sorted.

Set Implicit Arguments.
Unset Strict Implicit.

Section SSRComplements.
Variable T: finType.

Variables (R : Type) (idx : R) (op : R -> R -> R) (F : T -> R).

Lemma big_enum (S : {set T}) :
  \big[op/idx]_(s in S) F s = \big[op/idx]_(s <- enum S) F s.
Proof. by rewrite /index_enum big_filter; apply congr_big. Qed.

Lemma triv_part (P:{set {set T}}) (X:{set T}) (D:{set T}):
  partition P D -> X \in P -> D \subset X -> P = [set X].
Proof.
  rewrite /partition => /and3P [] /eqP Hcov /trivIsetP /(_ X) H H0 HXP /subsetP HD.
  case: (set_0Vmem (P :\ X)) => [/eqP | [Y]].
  - rewrite setD_eq0 subset1 => /orP [] /eqP // Hcontra.
    by move: HXP; rewrite Hcontra inE.
  - rewrite in_setD1 => /andP [].
    rewrite eq_sym => Hdiff HYP.
    move/(_ Y HXP HYP Hdiff): H => /disjoint_setI0 HXY.
    case: (set_0Vmem Y) => [HY | [] x HxY]; first by move: H0; rewrite -HY => /negP.
    have: x \in cover P by apply /bigcupP; exists Y.
    rewrite Hcov => /(HD x) HxX.
    have: x \in X :&: Y by rewrite inE; apply /andP.
    by rewrite HXY inE.
Qed.

Lemma partition_of0 (P:{set {set T}}):
  partition P set0 -> P = set0.
Proof.
  rewrite /partition => /and3P [] /eqP H1 _ H2.
  case: (set_0Vmem P) => [// | [] X].
  case: (set_0Vmem X) => [-> H3 | [] x Hx HX]; first by move: H2 => /negP.
  have: x \in cover P by apply /bigcupP; exists X.
  by rewrite H1 inE.
Qed.

Lemma pcycleP (s: {perm T}) x y :
  reflect (exists i, y = (s ^+ i)%g x) (y \in pcycle s x).
Proof.
  apply (iffP idP).
  - rewrite pcycle_traject => H.
    have:= H; rewrite -index_mem size_traject => Hlt.
    exists (index y (traject s x #|pcycle s x|)).
    move: Hlt => /(nth_traject s)/(_ x); rewrite (nth_index _ H) => {H} {1}->.
    elim: (index _ _) => [|n IHn] /=; first by rewrite expg0 perm1.
    by rewrite expgSr permM IHn.
  - move=> [i ->]; exact: mem_pcycle.
Qed.

Lemma in_seq (l : seq T) (x : T) :
 x \in l -> exists l1 l2, l = l1 ++ (x :: l2).
Proof.
  elim: l => [|a l Hl]; first by rewrite in_nil.
  rewrite in_cons => /orP [/eqP ->| /Hl]; first by exists [::]; exists l.
  move => {Hl} [l1] [l2] ->.
  by exists (a :: l1); exists l2.
Qed.

Lemma enum_eq0P (s : {set T}):
  reflect (enum s = [::]) (s == set0).
Proof.
  apply (iffP eqP) => [-> |]; first exact: enum_set0.
  case: (set_0Vmem s) => [-> //| [x]].
  rewrite -mem_enum => Hx Hnil.
  by rewrite Hnil in_nil in Hx.
Qed.

End SSRComplements.


Section PermCycles.
Variable T: finType.
Implicit Type (s: {perm T}).

Definition support s := ~:'Fix_('P)([set s])%g.

Lemma in_support s x : (x \in support s) = (s x != x).
Proof.
  apply /idP/idP => [| /eqP H]; rewrite inE.
  - by move => /afix1P /= /eqP.
  - by apply /afix1P => /=; rewrite apermE.
Qed.

Lemma support_perm_on S s : (perm_on S s) = (support s \subset S).
Proof.
  apply/subsetP/subsetP => H x.
  - rewrite in_support; exact: H.
  - rewrite inE -in_support; exact: H.
Qed.

Lemma support_eq0 s : (s == perm_one T) = (support s == set0).
Proof.
  apply/eqP/eqP => [ -> |].
  - apply/setP => x; by rewrite in_support inE perm1 eq_refl.
  - move/setP => Heq; rewrite -permP => x.
    move/(_ x): Heq; by rewrite in_support inE perm1 => /eqP.
Qed.

Lemma support1 : support (perm_one T) = set0.
Proof. by apply /eqP; rewrite -support_eq0. Qed.

Lemma support_stable s x : (x \in support s) = (s x \in support s).
Proof.
  rewrite !in_support; congr negb; apply/idP/idP => [/eqP -> // | /eqP H].
  by rewrite -[s x](permK s) H permK.
Qed.

Lemma card_support_noteq1 s : #|support s| != 1.
Proof.
  apply /cards1P => [] [x] Hsupp.
  have: s x == x.
    by rewrite -in_set1 -Hsupp -support_stable Hsupp inE.
  by move => /eqP; apply /eqP; rewrite -in_support Hsupp inE.
Qed.

Definition psupport s := [set x in pcycles s | #|x| != 1].

Lemma in_psupportP s (X: {set T}) x:
  reflect (exists2 X, X \in psupport s & x \in X) (s x != x).
Proof.
  rewrite -in_support; apply (iffP idP) => [/setCP Hy | [Y]].
  - exists (pcycle s x); last by apply: pcycle_id.
    rewrite inE; apply /andP; split.
    + by apply /imsetP; exists x.
    + apply /negP; rewrite pcycleE => /eqP /card_orbit1 /orbit1P.
      by rewrite afix_cycle // inE.
  - rewrite inE => /andP [] /imsetP [y _ -> {Y}] Hcard Heq.
    move: Heq Hcard; rewrite in_support -eq_pcycle_mem => /eqP <- {y}.
    apply contra => /eqP.
    rewrite pcycleE -apermE => /afix1P.
    rewrite -afix_cycle => /orbit1P ->.
    by rewrite cards1.
Qed.

Lemma partition_pcycles s : partition (pcycles s) setT.
Proof.
  apply /and3P; split.
  - rewrite /cover; apply/eqP/setP => y.
    rewrite inE; apply/bigcupP; exists (pcycle s y).
    + exact: mem_imset.
    + exact: pcycle_id.
  - apply /trivIsetP => A B /imsetP [] x1 _ -> /imsetP [] x2 _ -> Hdiff.
    rewrite -setI_eq0; apply /set0Pn => [] [y].
    rewrite inE => /andP [].
    by rewrite -!eq_pcycle_mem => /eqP ->; apply /negP.
  - apply /negP => /imsetP [] x _ Heq.
    have:= pcycle_id s x.
    by rewrite -Heq inE.
Qed.

Lemma partition_support s : partition (psupport s) (support s).
Proof.
  apply /and3P; split.
  - rewrite /cover; apply/eqP/setP => y.
    rewrite (_ : (y \in \bigcup_(B in psupport s) B) = (s y != y)).
    + by rewrite in_support.
    + by apply /bigcupP/in_psupportP => //; exact: support s.
  - apply /trivIsetP => A B.
    rewrite !inE => /andP [] /imsetP [] x1 _ -> _
                    /andP [] /imsetP [] x2 _ -> _ Hdiff.
    rewrite -setI_eq0; apply /set0Pn => [] [y].
    rewrite inE => /andP [].
    by rewrite -!eq_pcycle_mem => /eqP ->; apply /negP.
  - apply /negP; rewrite inE => /andP [] H _.
    move: H => /imsetP [] x _ Heq.
    have:= pcycle_id s x.
    by rewrite -Heq inE.
Qed.

Lemma psupport_astabs s X:
   X \in psupport s -> s \in ('N(X | 'P))%g.
Proof.
  rewrite /astabs => HX.
  rewrite inE; apply /andP; split; rewrite inE //.
  apply /subsetP => x /= Hx.
  move: HX; rewrite !inE apermE => /andP [] /imsetP [] x0 _ HX _.
  move: Hx; rewrite HX -!eq_pcycle_mem => /eqP <-.
  by have:= mem_pcycle s 1 x; rewrite -eq_pcycle_mem expg1.
Qed.


Definition is_cycle s := #|psupport s| == 1.
Definition cycle_dec s : {set {perm T}} := [set restr_perm X s | X in psupport s].

Lemma out_restr s (X: {set T}) x : x \notin X -> restr_perm X s x = x.
Proof. apply: out_perm; exact: restr_perm_on. Qed.

Lemma support_restr_perm s X:
  X \in psupport s -> support (restr_perm X s) = X.
Proof.
  move => HX.
  apply /setP => y; apply /idP/idP => [|Hin].
  - rewrite in_support.
    by apply contraR => /out_restr /eqP.
  - rewrite in_support restr_permE ?psupport_astabs // -?in_support.
    rewrite -(cover_partition (partition_support s)).
    by apply /bigcupP; exists X.
Qed.

Lemma psupport_restr s X:
  X \in psupport s -> psupport (restr_perm X s) = [set X].
Proof.
  move => H; have:= H; rewrite inE => /andP [/imsetP [x _ Hx] HX].
  apply /setP => Y; rewrite [RHS]inE.
  apply /idP/idP => [HY | /eqP -> {Y}].
  - have HYX : Y \subset X.
      rewrite -(support_restr_perm H).
      rewrite -(cover_partition (partition_support (restr_perm X s))).
      by apply (bigcup_max _ HY).
    rewrite eqEsubset; apply /andP; split => //.
    move: HYX => /subsetP HYX.
    move: HY; rewrite inE => /andP [/imsetP[y _ Hy] HY].
    have Hiter (i:nat): ((restr_perm X s)^+i)%g y = (s^+i)%g y.
      elim: i => [|n Hn]; first by rewrite !expg0 !perm1.
      rewrite !expgSr !permM Hn restr_permE //; first exact: psupport_astabs.
      apply HYX; rewrite Hy -Hn -(pcycle_perm _ n); exact: pcycle_id.
    have Hrew: pcycle (restr_perm X s) y = pcycle s y.
      apply /setP => z; apply /pcycleP/pcycleP => [[] n| [] n].
      + by rewrite Hiter => ->; exists n.
      + by rewrite -Hiter => ->; exists n.
    rewrite {}Hrew {Hiter} in Hy.
    apply/subsetP => z.
    have:= pcycle_id s y; rewrite -Hy => /HYX.
    by rewrite Hx -eq_pcycle_mem Hy => /eqP <-.
 -  rewrite inE HX andbT.
    apply /imsetP; exists x => //.
    rewrite Hx; apply /setP => y.
    have Hiter (i:nat) : ((restr_perm X s)^+i)%g x = (s^+i)%g x.
      elim: i => [|n Hn]; first by rewrite !expg0 !perm1.
      rewrite !expgSr !permM Hn restr_permE //; first exact: psupport_astabs.
      rewrite Hx -(pcycle_perm _ n); exact: pcycle_id.
    apply /pcycleP/pcycleP => [] [n].
    + by rewrite -Hiter Hx => H0; exists n.
    + by rewrite -Hx Hiter => H0; exists n.
Qed.

Lemma psupport_eq0 s : (s == perm_one T) = (psupport s == set0).
Proof.
  rewrite support_eq0; apply/eqP/eqP => Hsup.
  - have:= partition_support s; rewrite {}Hsup.
    by move => /partition_of0 ->.
  - have:= partition_support s; rewrite {}Hsup.
    rewrite /partition => /and3P [] /eqP <- _ _.
    by rewrite /cover big_set0.
Qed.

Lemma is_cycle_dec s : {in (cycle_dec s), forall C, is_cycle C}.
Proof.
  move => C /imsetP [X HX ->].
  by rewrite /is_cycle psupport_restr ?cards1.
Qed.

Definition support_cycles (s : {perm T}) :=
  [set support C | C in cycle_dec s].

Lemma support_cycle_dec s :
  support_cycles s = psupport s.
Proof.
  apply /setP => X.
  apply /imsetP/idP.
  - move => [x /imsetP[x0 Hx0 ->] ->].
    by rewrite support_restr_perm //.
  - rewrite inE => /andP [HX1 HX2].
    have HX: X \in psupport s by rewrite inE; apply /andP.
    exists (restr_perm X s); last by rewrite support_restr_perm.
    by apply /imsetP; exists X.
Qed.

Definition disjoint_supports (l: {set {perm T}}):=
  trivIset [set support C| C in l] /\ {in l &, injective support}.

Lemma disjoint_cycle_dec s:
  disjoint_supports (cycle_dec s).
Proof.
  split.
  - have:= partition_support s; rewrite -support_cycle_dec.
    by rewrite /partition => /and3P [].
  - move => C1 C2 /imsetP [c1 Hc1 ->] /imsetP [c2 HC2 ->].
    by rewrite !support_restr_perm // => ->.
Qed.


Lemma out_perm_prod (A: seq {perm T}) x:
  {in A, forall C, x \notin support C} -> (\prod_(C <- A) C)%g x = x.
Proof.
  elim: A => [_ | a l Hl Hal]; first by rewrite big_nil perm1.
  rewrite big_cons permM.
  have /Hal := mem_head a l; rewrite in_support negbK => /eqP ->.
  rewrite Hl // => C HC.
  by apply (Hal C); rewrite in_cons HC orbT.
Qed.


Lemma out_of_disjoint y (A : {set {perm T}}) C l1 l2:
  disjoint_supports A->
  C \in A ->
  enum A = l1 ++ C :: l2 ->
  y \in support C ->
  {in l1++l2, forall C0, y \notin support C0}.
Proof.
  rewrite /disjoint_supports => [] [Htriv Hinj] HC Hdecomp Hy C0.
  rewrite mem_cat => /orP HC0.
  have HC01 : C0 \in A.
    rewrite -mem_enum Hdecomp mem_cat; apply /orP.
    move: HC0 => []; first by left.
    by right; rewrite inE; apply/orP; right.
  move: Htriv => /trivIsetP Hdisj.
  have {Hdisj} := Hdisj (support C) (support C0).
  move=> /(_ (mem_imset _ HC) (mem_imset _ HC01)).
  have Hdiff: support C != support C0.
    apply /eqP => /Hinj /= /(_ HC HC01).
    have/= := enum_uniq (mem A).
    rewrite Hdecomp cat_uniq => /and3P [_ Hl1 Hl2] Heq.
    move: HC0 => [HC0l1 | HC0l2].
    - move: Hl1; apply /negP; rewrite negbK.
      apply /hasP; exists C0 => //.
      by rewrite -Heq; apply mem_head.
    - move: Hl2; rewrite cons_uniq andbC => /andP [_].
      by rewrite Heq HC0l2.
  move => /(_ Hdiff) /disjoint_setI0 /setP /(_ y).
  rewrite inE in_set0 => /nandP [] //.
  by move => /negbTE; rewrite Hy.
Qed.

Lemma prod_of_disjoint (A : {set {perm T}}) C0 x:
  C0 \in A ->
  disjoint_supports A -> x \in support C0 -> (\prod_(C in A) C)%g x = C0 x.
Proof.
  move=> HC0; have:= HC0.
  rewrite -mem_enum => /in_seq [l1] [l2] Hdecomp Hdisj Hx.
  rewrite big_enum Hdecomp big_cat big_cons /=.
  rewrite permM out_perm_prod ?permM ?out_perm_prod => // C HC.
  - rewrite support_stable in Hx.
    apply: (out_of_disjoint Hdisj HC0 Hdecomp Hx).
    by rewrite mem_cat; apply /orP; right.
  - apply: (out_of_disjoint Hdisj HC0 Hdecomp Hx).
    by rewrite mem_cat; apply /orP; left.
Qed.

Lemma expg_prod_of_disjoint (A : {set {perm T}}) C0 x i:
  C0 \in A ->
  disjoint_supports A -> x \in support C0 ->
  ((\prod_(C in A) C)^+i)%g x = (C0^+i)%g x.
Proof.
  move => HC0 Hdisj Hx.
  have Hin j : (C0 ^+j)%g x \in support C0.
    elim j => [|k Hk]; first by rewrite expg0 perm1.
    by rewrite expgSr permM -support_stable.
  elim: i => [|j Hj].
  - by rewrite !expg0 perm1.
  - by rewrite !expgSr !permM Hj (prod_of_disjoint HC0 Hdisj (Hin j)).
Qed.



Lemma cycle_decE s : (\prod_(C in cycle_dec s) C)%g = s.
Proof.
  apply /permP => x.
  case: (boolP (x \in support s)) => [|].
  - have:= partition_support s.
    rewrite /partition => /and3P [/eqP <- _ _].
    rewrite /cover => /bigcupP [c] => Hc.
    have:= Hc; rewrite -support_cycle_dec => /imsetP [C HC HcC] Hx; subst c.
    rewrite (prod_of_disjoint HC (disjoint_cycle_dec s) Hx).
    move: HC Hx => /imsetP [X0 HX0 ->].
    rewrite support_restr_perm // => Hx.
    by rewrite restr_permE //; apply psupport_astabs.
  - rewrite in_support negbK big_enum => /eqP Heq.
    rewrite out_perm_prod // => C.
    rewrite mem_enum => /imsetP [X HX -> {C}].
    rewrite support_restr_perm //.
    apply /negP => Hx; move: Heq => /eqP.
    apply /negP/in_psupportP; first exact: support s.
  by exists X.
Qed.


Lemma disjoint_supports_of_decomp (A : {set {perm T}}) (B : {set {perm T}}):
  disjoint_supports A -> disjoint_supports B ->
    (\prod_(C in A) C)%g = (\prod_(C in B) C)%g ->
    {in A, forall c1, {in B, forall c2, support c1 = support c2 -> c1 = c2}}.
Proof.
  move=> HdisjA HdisjB /permP Heq c1 Hc1 c2 Hc2 /setP Hsupp.
  apply/permP => x.
  case (boolP (x \in support c1)) => H0;
  have := H0; rewrite {}Hsupp;  have := H0 => {H0}.
  - move => Hx1 Hx2; move/(_ x): Heq.
    by rewrite (prod_of_disjoint Hc1) ?(prod_of_disjoint Hc2).
  - by rewrite !in_support !negbK => /eqP -> /eqP ->.
Qed.


Lemma disjoint_supports_cycles (A: {set {perm T}}):
  {in A, forall C, is_cycle C} ->
    disjoint_supports A ->
    {in A, forall C, support C \in pcycles (\prod_(C in A) C)%g}.
Proof.
  move=> Hcycle Hdisj C HC; move/(_ C HC): Hcycle.
  rewrite /is_cycle => /cards1P [X] Hpsupp.
  have:= eqxx X; rewrite -in_set1 -Hpsupp inE => /andP [/imsetP [x _] Hx].
  subst X; rewrite pcycleE=> Hcard.
  have:= cover_partition (partition_support C); rewrite Hpsupp.
  rewrite /cover big_set1 => <-; apply /imsetP; exists x => //.
  have Hx : x \in support C.
    rewrite in_support; apply /eqP; rewrite -apermE => /afix1P.
    rewrite -afix_cycle => /orbit1P Hcontra.
    by move: Hcard; rewrite Hcontra cards1.
  apply/setP => y; apply /pcycleP/pcycleP => [] [i] ->;
    exists i; apply esym; by rewrite (expg_prod_of_disjoint i HC).
Qed.


Lemma disjoint_supports_pcycles (A: {set {perm T}}):
  {in A, forall C, is_cycle C} ->
    disjoint_supports A ->
    {in psupport (\prod_(C in A) C)%g, forall X, exists C, C \in A /\ support C = X}.
Proof.
  move => Hcycle Hdisj X; rewrite inE => /andP [/imsetP [x] _ -> {X} Hcard].
  case: (boolP (x \in (support (\prod_(C in A) C)%g))) => [Hin|].
  - have: exists2 C0, (C0 \in A) & (x \in support C0).
      apply /exists_inP.
      move: Hin; apply contraLR; rewrite negb_exists => /forallP Hnotin.
      rewrite in_support negbK big_enum; apply /eqP; apply out_perm_prod.
      move => C; rewrite mem_enum => HC.
      by have:= Hnotin C; rewrite HC andTb.
    move => [C0] [HC0 Hx].
    exists C0; split => //; move: Hx.
    have: support C0 \in (pcycles (\prod_(C in A) C)).
      exact: disjoint_supports_cycles.
    move => /imsetP [y] _ ->.
    by rewrite -eq_pcycle_mem => /eqP.
  - rewrite in_support negbK pcycleE -apermE => /eqP /afix1P.
    rewrite -afix_cycle => /orbit1P.
    rewrite -pcycleE => Hcontra; move: Hcard.
    by rewrite Hcontra cards1.
Qed.


Lemma uniqueness_cycle_dec (A : {set {perm T}}) s:
  {in A, forall C, is_cycle C} ->
    disjoint_supports A ->
    (\prod_(C in A) C)%g = s ->
    A = cycle_dec s.
Proof.
  move => Hcy Hdisj Hprod.
  apply /setP => C; apply/idP/imsetP.
  - move=> HC; have:= HC => /disjoint_supports_cycles.
    move=> /(_ Hcy Hdisj) /imsetP [x _]; rewrite Hprod => Hsupp.
    have Hx: pcycle s x \in psupport s.
      rewrite inE; apply /andP; split.
      + by apply /imsetP; exists x.
      + by rewrite -Hsupp; rewrite card_support_noteq1.
    exists (pcycle s x) => //.
    have:= disjoint_supports_of_decomp Hdisj (disjoint_cycle_dec s).
    rewrite Hprod cycle_decE => /(_ (erefl ) C HC (restr_perm (pcycle s x) s)).
    apply; last by rewrite support_restr_perm.
    by apply /imsetP; exists (pcycle s x).
  - rewrite -{1}Hprod => [] [X HX1] ->.
    have:= disjoint_supports_pcycles Hcy Hdisj HX1.
    move=> [x] [] Hx; rewrite -{1}(support_restr_perm HX1).
    move=> /(disjoint_supports_of_decomp Hdisj (disjoint_cycle_dec s)).
    rewrite Hprod cycle_decE => /(_ (erefl _) Hx) <- //.
    by apply /imsetP; exists X; rewrite -?Hprod.
Qed.

Lemma support_disjointC s t :
  [disjoint support s & support t] -> (s * t = t * s)%g.
Proof.
  move=> Hdisj; apply/permP => x; rewrite !permM.
  case: (boolP (x \in support s)) => [Hs |].
  - have:= Hdisj; rewrite disjoints_subset => /subsetP H.
    have:= H x Hs; rewrite inE in_support negbK => /eqP ->.
    move: Hs; rewrite support_stable => /H.
    by rewrite inE in_support negbK => /eqP ->.
  - rewrite in_support negbK => /eqP Hs; rewrite Hs.
    case: (boolP (x \in support t)) => [Ht |].
    + move: Ht; rewrite support_stable.
      move: Hdisj; rewrite -setI_eq0 setIC setI_eq0 disjoints_subset => /subsetP.
      by move=> H/H{H}; rewrite inE in_support negbK => /eqP ->.
    + by rewrite in_support negbK => /eqP ->; rewrite Hs.
Qed.

End PermCycles.

Section Ordergeq.

Lemma geq_total : total geq.
Proof.
  admit.
Admitted.

Lemma geq_trans : transitive geq.
Proof.
  admit.
Admitted.

Lemma anti_geq : antisymmetric geq.
Proof.
  admit.
Admitted.
End Ordergeq.


Section cycle_type.
Variable T : finType.
Implicit Types (s t : {perm T}) (n : nat).

Definition set_partition_shape (s : {set {set T}}) :=
  sort geq [seq #|(x: {set T})| | x <- enum s].

Lemma is_part_sortedE sh :
  (is_part sh) = (sorted geq sh) && (0 \notin sh).
Proof.
  apply/idP/andP => [Hpart|].
  - split.
    + apply/sorted1P => i _.
      by move: Hpart=> /is_partP [_]; apply.
    + move: Hpart; elim: sh => [// | s0 sh IHsh] Hpart.
      rewrite inE negb_or eq_sym.
      have /= -> /= := (part_head_non0 Hpart).
      by apply IHsh; move: Hpart => /andP [].
  - move=> [/sorted1P Hsort Hnotin].
    apply/is_partP; split => [| i].
    + case: sh Hnotin {Hsort} => [// | s0 sh].
      rewrite inE negb_or eq_sym => /andP [Hs0 Hnot] /=.
      elim: sh s0 Hs0 Hnot => [// | s1 sh IHsh] s0 _.
      rewrite inE negb_or eq_sym /= => /andP [].
      exact: IHsh.
    + case: (ltnP i.+1 (size sh)) => Hsz; first exact: Hsort.
      by rewrite (nth_default _ Hsz).
Qed.

Lemma set_partition_shapeP (s : {set {set T}}) D :
  partition s D -> is_part_of_n #|D| (set_partition_shape s).
Proof.
  rewrite /set_partition_shape => /and3P [/eqP Hcov Htriv Hnon0].
  rewrite /is_part_of_n /= is_part_sortedE.
  apply/and3P; split.
  - have:= perm_sort geq  [seq #|(x: {set T})| | x <- enum s].
    move=> /perm_eqlP/perm_sumn ->.
    rewrite -sumnE big_map -big_enum.
    move: Htriv; rewrite /trivIset => /eqP ->.
    by rewrite Hcov.
  - apply sort_sorted => m n /=; exact: leq_total.
  - move: Hnon0; apply contra.
    rewrite mem_sort => /mapP [] x.
    by rewrite mem_enum => Hx /esym/cards0_eq <-.
Qed.

Definition cycle_type_seq (s : {perm T}) := set_partition_shape (pcycles s).

Definition card_support_cycles (s : {perm T}) :=
  [seq #|(C : {set T})| | C in (support_cycles s)].


Lemma cycle_type_partn s:
  is_part_of_n #|T| (cycle_type_seq s).
Proof.
  rewrite /cycle_type_seq -cardsT; apply set_partition_shapeP.
  exact: partition_pcycles.
Qed.

Lemma cycle_type_dec (s : {perm T}) :
  let l := sort geq (card_support_cycles s) in
  cycle_type_seq (s : {perm T}) = l ++ (nseq (#|T| - sumn l) 1).
Proof.
  move => l.
  admit.
Admitted.

Definition cycle_type (s : {perm T}) := IntPartN (cycle_type_partn s).

Lemma support_cycle_type s t :
  perm_eq (card_support_cycles s) (card_support_cycles t) ->
    cycle_type s = cycle_type t.
Proof.
  move => Heq; apply val_inj => /=; rewrite !cycle_type_dec.
  suff -> : sort geq (card_support_cycles s) =
            sort geq (card_support_cycles t) by [].
  apply /perm_sortP => //.
  - exact: geq_total.
  - exact: geq_trans.
  - exact: anti_geq.
Qed.

<<<<<<< HEAD
=======
Lemma conjg_cycle s a :
  (<[s]> :^ a = <[s ^ a]>)%g.
Proof.
  apply /setP => x.
  apply /imsetP/cycleP => [[x0 /cycleP [i] ->] ->|[i] ->].
  - by exists i; exact: conjXg.
  - by exists (s ^+i)%g; [apply /cycleP; exists i|rewrite conjXg].
Qed.

>>>>>>> 037ec70f
Lemma pcycle_conjg s a x :
  pcycle ((s ^ a)%g) (a x) = [set a y | y in pcycle s x].
Proof.
  rewrite !pcycleE; apply /setP => y.
  apply /idP/imsetP => [|[x0] Hx0 ->].
  - rewrite -conjg_cycle => Hy.
    exists ((a ^-1)%g y); last by rewrite permKV.
    move: Hy; rewrite {1}(_: y = a ((a ^-1)%g (y))); last by rewrite permKV.
    by rewrite -{1}apermE orbit_conjsg.
  - by rewrite -conjg_cycle -apermE orbit_conjsg.
Qed.


Lemma pcycles_conjg s a :
  pcycles (s ^ a)%g = [set [set a y | y in (X : {set T})] | X in pcycles s].
Proof.
  apply /setP => X0.
<<<<<<< HEAD
  apply /imsetP/imsetP => [[x _]|[x /imsetP [x0 _] ->] ->].
  - rewrite pcycle_conjg => ->.
    exists (pcycle s x) => //.
    by apply /imsetP; exists x.
  - exists x0 => //.
=======
  apply /imsetP/imsetP => [[x _]|[x /imsetP [x0 _] ->] ->]. 
  - rewrite (_: x = a ((a ^-1)%g (x))); last by rewrite permKV.
    rewrite pcycle_conjg => ->.
    exists (pcycle s ((a^-1)%g x)) => //.
    by apply /imsetP; exists ((a^-1)%g x).
  - exists (a x0) => //.
>>>>>>> 037ec70f
    by rewrite pcycle_conjg.
Qed.


Lemma cycle_type_of_conjg s a:
  cycle_type s = cycle_type (s ^ a)%g.
Proof.
  apply val_inj => /=.
  rewrite /cycle_type_seq.
  rewrite pcycles_conjg; apply /(perm_sortP geq_total geq_trans anti_geq).
  apply /perm_eqP => y.
  rewrite !count_map.
  admit.
Admitted.


Lemma conjg_of_cycle s a:
  is_cycle s -> is_cycle (s ^ a)%g.
Proof.
  move => /cards1P [X] HX.
  apply /cards1P; exists [set a x | x in X].
  apply /setP => y.
  rewrite !inE.
  apply /andP/eqP => [| -> ]; rewrite pcycles_conjg.
  - move => [][/imsetP [Y HY ->]].
    rewrite card_imset => Hcard; last by exact: perm_inj.
    have: Y \in psupport s by  rewrite inE; apply /andP.
    by rewrite HX inE => /eqP ->.
  - have: X \in [set X] by rewrite inE.
    rewrite -{}HX inE => /andP [HX1 HX2].
    split; first by apply /imsetP; exists X.
    by rewrite card_imset //; exact: perm_inj.
Qed.

Lemma support_conjg s a:
  support (s ^ a) = [set a x | x in support s].
Proof.
  apply /setP => x.
  rewrite in_support; apply /idP/imsetP => [|[x0]].
  - rewrite conjgE !permM => /eqP Hx.
    exists (a^-1 x)%g; last by rewrite -permM mulVg perm1.
    rewrite in_support; apply /eqP => Hx'.
    by move : Hx; rewrite Hx'; rewrite -permM mulVg perm1.
  - rewrite in_support => Hx0 ->.
    rewrite conjgE -!permM mulKVg permM.
    move: Hx0; apply contra => /eqP Hx0.
    by apply /eqP; apply (perm_inj Hx0).
Qed.


Lemma card_support_conjg s a:
  #|support s| = #|support (s ^ a)%g|.
Proof.
  rewrite support_conjg.
  apply esym; apply card_imset.
  by exact: perm_inj.
Qed.

Lemma disjoint_imset (f: T -> T) (A B : {set T}):
  injective f ->
  [disjoint A & B] -> [disjoint [set f x | x in A] & [set f x | x in B]].
Proof.
<<<<<<< HEAD
  rewrite -!setI_eq0 => Hinj /eqP Hdisj.
  rewrite -imsetI; last by move=> x y _ _; exact: Hinj.
  by rewrite imset_eq0 Hdisj.
=======
  move => Hinj; rewrite -!setI_eq0; apply contraLR.
  move => /eqP => HAB.
  case: (set_0Vmem ([set f x | x in A] :&: [set f x | x in B])) => //.
  move => [x]; rewrite inE => /andP [/imsetP [y0 Hy0 ->] /imsetP [y1 Hy1]].
  move => /Hinj => Hsub; subst y0.
  have Hint: y1 \in A:&:B by rewrite inE; apply /andP.
  by apply /eqP => /setP /(_ y1); rewrite Hint !inE.
>>>>>>> 037ec70f
Qed.

Lemma conjg_of_disjoint_supports (A : {set {perm T}}) a:
  disjoint_supports A -> disjoint_supports [set (s ^ a)%g | s in A].
Proof.
  move => [/trivIsetP Hdisj Hinj].
  split => [|x1 x2 /imsetP [s1 Hs1 ->] /imsetP [s2 Hs2 ->]].
  - apply /trivIsetP => B1 B2.
    move => /imsetP [x1 /imsetP [s1 Hs1 ->] -> {x1}].
    move => /imsetP [x2 /imsetP [s2 Hs2 ->] -> {x2}].
    rewrite !support_conjg => Hdiff.
    apply disjoint_imset; first exact: perm_inj.
    apply: Hdisj; try exact: mem_imset.
    by move: Hdiff; apply contra => /eqP ->.
  - rewrite !support_conjg => Hsupp.
    rewrite (_ : s1 = s2) //; apply Hinj => //.
    apply /setP => x; apply /idP/idP => Hx.
    + have:= mem_imset a Hx.
      by rewrite Hsupp => /imsetP [y] Hy /perm_inj ->.
    + have:= mem_imset a Hx.
      by rewrite -Hsupp => /imsetP [y] Hy /perm_inj ->.
Qed.

Lemma cycle_dec_of_conjg s a:
  [set (c ^ a)%g | c in cycle_dec s] = cycle_dec (s ^ a)%g.
Proof.
  apply: uniqueness_cycle_dec => [x /imsetP [x0 Hx0 ->]||].
  - apply: conjg_of_cycle; apply: is_cycle_dec.
    exact: Hx0.
  - apply: conjg_of_disjoint_supports.
    exact: disjoint_cycle_dec.
  - (*rewrite big_imset. ??*)
    have -> : (\prod_(C in [set c ^ a | c in cycle_dec (T:=T) s])C)%g =  (\prod_(C in cycle_dec (T:=T) s) C ^ a)%g.
      admit.
    by rewrite -conjg_prod cycle_decE.
Admitted.

(* Ici il faut ayant supposé cycle_type s = cycle_type t, construire un
bijection entre pcycles s et pcycles t *)


Lemma bla s t :
  cycle_type s = cycle_type t ->
  exists f : {set T} -> {set T},
    {in pcycles s &, injective f} /\ [set f x | x in pcycles s] = (pcycles t).
Proof.
Admitted.

(*Définir la conjugaison sur les pcycles : partir de x, choisir un élément y de f (pcycle s x) {Cet ensemble est non vide, par égalité des cardinaux}, on pose arbitrairement f x = y, et on renvoye f s^i x = t^i y, on épuise ainsi tous les éléments de (pcycle s x), et la fonction est correctement définie *)
(*Definition conjg_on_pcycle s x :=*)


Lemma bla1 s t :
  cycle_type s = cycle_type t ->
  exists f : T -> T,
    injective f /\
    forall x, f (s x) = t (f x).
Proof.
Admitted.

Lemma classes_of_permP s t:
  reflect (t \in (s ^: [set: {perm T}])%g) (cycle_type s == cycle_type t).
Proof.
  apply (iffP eqP) => [/bla1 [f] [Hinj Hcom]| /imsetP [a] _ ->].
  - apply /imsetP; exists (perm (Hinj)); rewrite ?inE //.
    apply /permP => x; rewrite conjgE !permM permE.
    have:= (Hcom (((perm Hinj)^-1)%g x)).
    have -> : f (((perm Hinj)^-1)%g x) = (perm Hinj) (((perm Hinj)^-1)%g x).
      by rewrite -permE.
    by rewrite permKV.
  -  by exact: cycle_type_of_conjg.
Qed.


(* Lemma cycle_type réalise une bijection de classes [set: {perm T}] sur enum_partn (#|T|) *)

(*
The action of the permutation (n, n+1, ... ,n+l-1) on (enum T)
*)

Definition cyclefun_of (n l : nat) : T -> T :=
  fun x =>
    let i := index x (enum T) in
    if n <= i < n+l-1 then (nth x (enum T) (i+1))
    else if i == n+l-1 then (nth x (enum T) n)
         else x.

Lemma injective_cyclefun_of n l:
  injective (cyclefun_of n l).
Proof.
  move => x1 x2.
  rewrite /cyclefun_of.
  case: (boolP (n <= index x1 (enum T) < n+l-1));
      case: (boolP (n <= index x2 (enum T) < n+l-1)).
  admit.
Admitted.

Definition cycle_of n l : {perm T} :=
  perm (@injective_cyclefun_of n l).

Lemma cycle_ofP n l : n + l <= #|T| -> is_cycle (cycle_of n l).
Proof.
  admit.
Admitted.

Lemma support_cycle_of n l :
  n + l <= #|T| ->
    (support (cycle_of n l) = [set x | n <= index x (enum T) <= n+l-1]).
Proof.
  admit.
Admitted.

Fixpoint perm_of_part_rec (part : seq nat) (n : nat) : seq {perm T} :=
  match part with
  | [::] => [::]
  | a :: l1 =>
    if a == 1 then (perm_of_part_rec l1 n.+1)
    else (cycle_of n a) :: (perm_of_part_rec l1 (a + n))
  end.

Definition perm_of_part (part : seq nat) : {perm T} :=
  \prod_(c <- perm_of_part_rec part 0) c.

Lemma perm_of_part_recP (part : intpartn #|T|) c :
  c \in perm_of_part_rec part 0 -> exists n l, n+l <= #|T| /\ c = cycle_of n l.
Proof.
  admit.
Admitted.


Lemma blabla (part : intpartn #|T|) :
  [set i in perm_of_part_rec part 0] = cycle_dec (perm_of_part part).
Proof.
  apply uniqueness_cycle_dec => [C||]; last rewrite /perm_of_part.
  - by rewrite inE => /perm_of_part_recP [n [l [/cycle_ofP Hcy] ->]].
  - split.
    + apply /trivIsetP => A B.
      move => /imsetP [CA]; rewrite inE => /perm_of_part_recP [n1 [l1 [H1 ->] ->]].
      move => /imsetP [CB]; rewrite inE => /perm_of_part_recP [n2 [l2 [H2 ->] ->]].
      rewrite !support_cycle_of //.
      admit. (*besoin de plus de précisions sur qui sont n et l, par rapport a la partition initiale*)
    + move => C1 C2.
      rewrite inE => /perm_of_part_recP [n1 [l1 [H1 ->]]]. 
      rewrite inE => /perm_of_part_recP [n2 [l2 [H2 ->]]]. 
      rewrite !support_cycle_of // => /setP Heq.
      have : n1 = n2 /\ l1 = l2.
        admit.
      by move => [-> ->].
  - admit. (*big_imset, encore ...*)
Admitted.

Lemma perm_of_partE (part : intpartn #|T|) : cycle_type (perm_of_part part) = part.
Proof.
  admit.
Admitted.

End cycle_type.<|MERGE_RESOLUTION|>--- conflicted
+++ resolved
@@ -593,8 +593,6 @@
   - exact: anti_geq.
 Qed.
 
-<<<<<<< HEAD
-=======
 Lemma conjg_cycle s a :
   (<[s]> :^ a = <[s ^ a]>)%g.
 Proof.
@@ -604,7 +602,6 @@
   - by exists (s ^+i)%g; [apply /cycleP; exists i|rewrite conjXg].
 Qed.
 
->>>>>>> 037ec70f
 Lemma pcycle_conjg s a x :
   pcycle ((s ^ a)%g) (a x) = [set a y | y in pcycle s x].
 Proof.
@@ -622,20 +619,12 @@
   pcycles (s ^ a)%g = [set [set a y | y in (X : {set T})] | X in pcycles s].
 Proof.
   apply /setP => X0.
-<<<<<<< HEAD
   apply /imsetP/imsetP => [[x _]|[x /imsetP [x0 _] ->] ->].
-  - rewrite pcycle_conjg => ->.
-    exists (pcycle s x) => //.
-    by apply /imsetP; exists x.
-  - exists x0 => //.
-=======
-  apply /imsetP/imsetP => [[x _]|[x /imsetP [x0 _] ->] ->]. 
   - rewrite (_: x = a ((a ^-1)%g (x))); last by rewrite permKV.
     rewrite pcycle_conjg => ->.
     exists (pcycle s ((a^-1)%g x)) => //.
     by apply /imsetP; exists ((a^-1)%g x).
   - exists (a x0) => //.
->>>>>>> 037ec70f
     by rewrite pcycle_conjg.
 Qed.
 
@@ -698,19 +687,9 @@
   injective f ->
   [disjoint A & B] -> [disjoint [set f x | x in A] & [set f x | x in B]].
 Proof.
-<<<<<<< HEAD
   rewrite -!setI_eq0 => Hinj /eqP Hdisj.
   rewrite -imsetI; last by move=> x y _ _; exact: Hinj.
   by rewrite imset_eq0 Hdisj.
-=======
-  move => Hinj; rewrite -!setI_eq0; apply contraLR.
-  move => /eqP => HAB.
-  case: (set_0Vmem ([set f x | x in A] :&: [set f x | x in B])) => //.
-  move => [x]; rewrite inE => /andP [/imsetP [y0 Hy0 ->] /imsetP [y1 Hy1]].
-  move => /Hinj => Hsub; subst y0.
-  have Hint: y1 \in A:&:B by rewrite inE; apply /andP.
-  by apply /eqP => /setP /(_ y1); rewrite Hint !inE.
->>>>>>> 037ec70f
 Qed.
 
 Lemma conjg_of_disjoint_supports (A : {set {perm T}}) a:
